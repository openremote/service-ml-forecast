name: Docker Build and Push

on:
  # Run when pushed to main, excluding tags and workflow changes
  push:
    branches:
      - main
    tags-ignore:
      - '*.*'
    paths-ignore:
      - '**/*.md'

  workflow_call:
    inputs:
      version:
        description: 'Version to build (e.g., 0.1.0)'
        required: false
        type: string

permissions:
  actions: write
  contents: write

jobs:
  # Call ci.yml for linting and running tests
  call-ci:
    name: Run lint and tests
    uses: ./.github/workflows/ci.yml

  # Build and push docker image
  docker-build-and-push:
    name: Build and push docker image
    needs: call-ci
    runs-on: ubuntu-latest
    env:
      PLATFORM: linux/amd64,linux/arm64

    steps:
      - name: Checkout
        uses: actions/checkout@11bd71901bbe5b1630ceea73d27597364c9af683 # v4

      # Set tags for docker image using the release tag or fallback to develop if no tag is provided
      # If no tag is provided the latest git tag is used and passed to the docker build command
      - name: Set tags
        id: set-tags
        run: |
          # Use input version if provided, otherwise latest tag + dev suffix
          VERSION="${INPUT_VERSION:-$(git describe --tags --abbrev=0 2>/dev/null || echo "0.0.0")-dev}"
          
          if [[ "$VERSION" == *"-dev" ]]; then
            echo "TAG=-t openremote/service-ml-forecast:develop" >> $GITHUB_ENV
            echo "dockerImage=openremote/service-ml-forecast:develop" >> $GITHUB_OUTPUT
            LATEST_TAG=$(git describe --tags --abbrev=0 2>/dev/null || echo "0.0.0")
            DEV_VERSION="${LATEST_TAG}-dev"
            echo "VERSION=$DEV_VERSION" >> $GITHUB_ENV
          else
<<<<<<< HEAD
            echo "TAG=-t openremote/service-ml-forecast:latest -t openremote/service-ml-forecast:$VERSION" >> $GITHUB_ENV
            echo "dockerImage=openremote/service-ml-forecast:$VERSION" >> $GITHUB_OUTPUT
=======
            echo "TAG=-t openremote/service-ml-forecast:latest -t openremote/service-ml-forecast:$TAG" >> $GITHUB_ENV
            echo "dockerImage=openremote/service-ml-forecast:$TAG" >> $GITHUB_OUTPUT
            echo "VERSION=$TAG" >> $GITHUB_ENV
>>>>>>> b7c22e21
          fi
          echo "VERSION=$VERSION" >> $GITHUB_ENV
        env:
          INPUT_VERSION: ${{ inputs.version }}

      - name: Set up QEMU
        uses: docker/setup-qemu-action@29109295f81e9208d7d86ff1c6c12d2833863392 # v3.6.0
        with:
          platforms: linux/amd64,linux/arm64

      - name: Install buildx
        id: buildx
        uses: docker/setup-buildx-action@e468171a9de216ec08956ac3ada2f0791b6bd435 # v3.11.1
        with:
          version: latest
          install: true

      - name: Available platforms
        run: echo ${{ steps.buildx.outputs.platforms }}

      - name: Login to DockerHub
        uses: docker/login-action@5e57cd118135c172c3672efd75eb46360885c0ef # v3.6.0
        with:
          username: ${{ secrets.DOCKERHUB_USERNAME }}
          password: ${{ secrets.DOCKERHUB_TOKEN }}

      - name: Build and push images
        run: |
          docker build --build-arg GIT_COMMIT=${{ github.sha }} --build-arg VERSION=$VERSION --push --platform $PLATFORM $TAG -f docker/Dockerfile .
      # Uncomment to enable anchore scan (repository must have code security enabled)
      # - name: Scan docker image
      #   uses: anchore/scan-action@3343887d815d7b07465f6fdcd395bd66508d486a # v3
      #   id: anchore-scan
      #   with:
      #     image: ${{ steps.set-tags.outputs.dockerImage }}
      #     fail-build: false
      #     severity-cutoff: critical

      # - name: Upload Anchore scan SARIF report
      #   if: ${{ !cancelled() }}
      #   uses: github/codeql-action/upload-sarif@e488e3c8239c26bf8e6704904a8cb59be658d450 # v3
      #   with:
      #     sarif_file: ${{ steps.anchore-scan.outputs.sarif }}<|MERGE_RESOLUTION|>--- conflicted
+++ resolved
@@ -54,14 +54,9 @@
             DEV_VERSION="${LATEST_TAG}-dev"
             echo "VERSION=$DEV_VERSION" >> $GITHUB_ENV
           else
-<<<<<<< HEAD
-            echo "TAG=-t openremote/service-ml-forecast:latest -t openremote/service-ml-forecast:$VERSION" >> $GITHUB_ENV
-            echo "dockerImage=openremote/service-ml-forecast:$VERSION" >> $GITHUB_OUTPUT
-=======
             echo "TAG=-t openremote/service-ml-forecast:latest -t openremote/service-ml-forecast:$TAG" >> $GITHUB_ENV
             echo "dockerImage=openremote/service-ml-forecast:$TAG" >> $GITHUB_OUTPUT
             echo "VERSION=$TAG" >> $GITHUB_ENV
->>>>>>> b7c22e21
           fi
           echo "VERSION=$VERSION" >> $GITHUB_ENV
         env:
