name: Lint and Test

on:
  push:
    branches: [ main ]
  pull_request:
    branches: [ main ]

jobs:

  quality-checks:
    runs-on: ubuntu-latest
    timeout-minutes: 5

    steps:
    - name: Cancel previous runs
      uses: styfle/cancel-workflow-action@85880fa0301c86cca9da44039ee3bb12d3bedbfa # 0.12.1
      with:
        access_token: ${{ github.token }}

    - name: Checkout
      uses: actions/checkout@11bd71901bbe5b1630ceea73d27597364c9af683 # v4

<<<<<<< HEAD
    - name: GNU Make version
      run: make --version

    - name: Set up Python 3.13
      uses: actions/setup-python@8d9ed9ac5c53483de85588cdf95a591a75ab9f55 # v5
      with:
        python-version: '3.13'
        cache: 'pip'
=======
    - name: Install uv package manager
      uses: astral-sh/setup-uv@0c5e2b8115b80b4c7c5ddf6ffdd634974642d182 # v5.4.1
      with:
        version: "0.6.11"
>>>>>>> e29ba260

    - name: Create and activate Python virtual environment
      run: |
        uv venv
        source .venv/bin/activate

    - name: Run linting and type checking
      run: uv run lint

    - name: Run tests
      run: uv run test

    - name: Run build steps
      run: uv run build<|MERGE_RESOLUTION|>--- conflicted
+++ resolved
@@ -21,21 +21,10 @@
     - name: Checkout
       uses: actions/checkout@11bd71901bbe5b1630ceea73d27597364c9af683 # v4
 
-<<<<<<< HEAD
-    - name: GNU Make version
-      run: make --version
-
-    - name: Set up Python 3.13
-      uses: actions/setup-python@8d9ed9ac5c53483de85588cdf95a591a75ab9f55 # v5
-      with:
-        python-version: '3.13'
-        cache: 'pip'
-=======
     - name: Install uv package manager
       uses: astral-sh/setup-uv@0c5e2b8115b80b4c7c5ddf6ffdd634974642d182 # v5.4.1
       with:
         version: "0.6.11"
->>>>>>> e29ba260
 
     - name: Create and activate Python virtual environment
       run: |
