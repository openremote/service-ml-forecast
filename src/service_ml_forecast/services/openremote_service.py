# Copyright 2025, OpenRemote Inc.
#
# This program is free software: you can redistribute it and/or modify
# it under the terms of the GNU Affero General Public License as
# published by the Free Software Foundation, either version 3 of the
# License, or (at your option) any later version.
#
# This program is distributed in the hope that it will be useful,
# but WITHOUT ANY WARRANTY; without even the implied warranty of
# MERCHANTABILITY or FITNESS FOR A PARTICULAR PURPOSE. See the
# GNU Affero General Public License for more details.
#
# You should have received a copy of the GNU Affero General Public License
# along with this program. If not, see <https://www.gnu.org/licenses/>.
#
# SPDX-License-Identifier: AGPL-3.0-or-later

import logging
<<<<<<< HEAD
from apscheduler.schedulers.background import BackgroundScheduler

from service_ml_forecast.clients.openremote.models import (
    Asset,
    AssetDatapoint,
    BasicRealm,
    ManagerConfig,
    Microservice,
    MicroserviceStatus,
    Realm,
    RealmConfig,
)
from service_ml_forecast.clients.openremote.openremote_client import MASTER_REALM, OpenRemoteClient
=======

from service_ml_forecast.clients.openremote.models import AssetDatapoint, BasicAsset, Realm
from service_ml_forecast.clients.openremote.openremote_client import OpenRemoteClient
>>>>>>> dc528290
from service_ml_forecast.common.time_util import TimeUtil
from service_ml_forecast.config import ENV
from service_ml_forecast.models.feature_data_wrappers import AssetFeatureDatapoints, ForecastDataSet, TrainingDataSet
from service_ml_forecast.models.model_config import ModelConfig

logger = logging.getLogger(__name__)


class OpenRemoteService:
    """Service for interacting with the OpenRemote Manager API.

    Provides a wrapper around the OpenRemoteClient to provide a more convenient interface for the ML Forecast service.
    """

    def __init__(self, client: OpenRemoteClient):
        self.client = client

    def write_predicted_datapoints(self, config: ModelConfig, asset_datapoints: list[AssetDatapoint]) -> bool:
        """Write the predicted datapoints to OpenRemote.

        Args:
            config: The model configuration
            asset_datapoints: The predicted datapoints

        Returns:
            True if the datapoints were written successfully, False otherwise.
        """
        return self.client.write_predicted_datapoints(
            config.target.asset_id,
            config.target.attribute_name,
            asset_datapoints,
        )

    def get_training_dataset(self, config: ModelConfig) -> TrainingDataSet | None:
        """Get the training dataset for a given model configuration.

        Args:
            config: The model configuration

        Returns:
            The training feature set or None if the training feature set could not be retrieved.
        """
        target_feature_datapoints: AssetFeatureDatapoints

        # Get the start timestamp for the target feature
        start_timestamp = TimeUtil.get_period_start_timestamp_ms(config.target.training_data_period)
        end_timestamp = TimeUtil.get_timestamp_ms()

        # Retrieve target feature datapoints from OpenRemote with chunking if needed
        datapoints = self.__get_historical_datapoints(
            config.target.asset_id,
            config.target.attribute_name,
            start_timestamp,
            end_timestamp,
        )

        if datapoints is None:
            logger.warning(
                f"Unable to retrieve target datapoints for {config.target.asset_id} "
                f"{config.target.attribute_name} - skipping"
            )
            return None

        target_feature_datapoints = AssetFeatureDatapoints(
            feature_name=config.target.attribute_name,
            datapoints=datapoints,
        )

        regressors: list[AssetFeatureDatapoints] = []

        # Retrieve regressor historical feature datapoints if configured
        if config.regressors is not None:
            for regressor in config.regressors:
                # Get the start timestamp for the regressor historical data
                start_timestamp = TimeUtil.get_period_start_timestamp_ms(regressor.training_data_period)

                regressor_datapoints = self.__get_historical_datapoints(
                    regressor.asset_id,
                    regressor.attribute_name,
                    start_timestamp,
                    end_timestamp,
                )

                if regressor_datapoints is None:
                    logger.warning(
                        f"Unable to retrieve regressor datapoints for {regressor.asset_id} "
                        f"{regressor.get_feature_name()} - skipping"
                    )
                    raise ValueError(
                        f"Unable to retrieve regressor datapoints for {regressor.asset_id} "
                        f"{regressor.get_feature_name()}"
                    )

                regressors.append(
                    AssetFeatureDatapoints(
                        feature_name=regressor.get_feature_name(),
                        datapoints=regressor_datapoints,
                    ),
                )

        training_dataset = TrainingDataSet(
            target=target_feature_datapoints,
            regressors=regressors if regressors else None,
        )

        return training_dataset

    def __get_historical_datapoints(
        self, asset_id: str, attribute_name: str, from_timestamp: int, to_timestamp: int
    ) -> list[AssetDatapoint] | None:
        """Wrapper get_historical_datapoints to split up requests into monthly chunks.

        Args:
            asset_id: The ID of the asset.
            attribute_name: The name of the attribute.
            from_timestamp: Epoch timestamp in milliseconds.
            to_timestamp: Epoch timestamp in milliseconds.

        Returns:
            List of historical datapoints or None if failed.
        """
        months_diff = TimeUtil.months_between_timestamps(from_timestamp, to_timestamp)

        # Single requests for sub-monthly periods
        if months_diff <= 1:
            return self.client.get_historical_datapoints(asset_id, attribute_name, from_timestamp, to_timestamp)
        # Split into monthly chunks if more than 1 month to avoid hitting datapoint limits on the OpenRemote side
        else:
            all_datapoints = []
            current_from = from_timestamp

            logger.info(
                f"Chunking datapoint retrieval into {months_diff} monthly chunks for {asset_id} {attribute_name}"
            )
            for i in range(months_diff):
                # Calculate the end timestamp for this chunk (1 month from current_from)
                current_to = TimeUtil.add_months_to_timestamp(current_from, 1)

                # Don't exceed the original to_timestamp
                current_to = min(current_to, to_timestamp)

                chunk_datapoints = self.client.get_historical_datapoints(
                    asset_id, attribute_name, current_from, current_to
                )

                if chunk_datapoints is None:
                    logger.error(
                        f"Failed to retrieve historical datapoints for {asset_id} {attribute_name} "
                        f"for chunk {i + 1} of {months_diff}"
                    )
                    return None

                all_datapoints.extend(chunk_datapoints)

                # Move to the next chunk
                current_from = current_to

                # Break if we've reached the end
                if current_from >= to_timestamp:
                    break

            return all_datapoints

    def get_forecast_dataset(self, config: ModelConfig) -> ForecastDataSet | None:
        """Get the forecast dataset for a given model configuration.

        Args:
            config: The model configuration

        Returns:
            The forecast dataset or None if the forecast dataset could not be retrieved.
        """
        regressors: list[AssetFeatureDatapoints] = []

        # Retrieve regressor predicted feature datapoints if configured
        if config.regressors is not None:
            for regressor in config.regressors:
                # Get the start timestamp for the regressor
                start_timestamp = TimeUtil.get_period_start_timestamp_ms(regressor.training_data_period)

                regressor_datapoints = self.client.get_predicted_datapoints(
                    regressor.asset_id,
                    regressor.attribute_name,
                    start_timestamp,
                    TimeUtil.pd_future_timestamp(config.forecast_periods, config.forecast_frequency),
                )

                if regressor_datapoints is None:
                    logger.warning(
                        f"Unable to retrieve predicted datapoints for {regressor.asset_id} "
                        f"{regressor.get_feature_name()} - skipping"
                    )
                    return None  # Return immediately, forecast will fail without regressor future data

                regressors.append(
                    AssetFeatureDatapoints(
                        feature_name=regressor.get_feature_name(),
                        datapoints=regressor_datapoints,
                    ),
                )

        forecast_dataset = ForecastDataSet(
            regressors=regressors,
        )

        return forecast_dataset

<<<<<<< HEAD
    def get_assets_by_ids(self, query_realm: str, realm: str, asset_ids: list[str]) -> list[Asset]:
=======
    def get_assets_by_ids(self, realm: str, asset_ids: list[str]) -> list[BasicAsset]:
>>>>>>> dc528290
        """Get assets by a comma-separated list of Asset IDs.

        Returns:
            A list of all assets from OpenRemote.
        """

        asset_query = {"recursive": False, "realm": {"name": query_realm}, "ids": asset_ids}
        assets = self.client.asset_query(asset_query, realm)

        if assets is None:
            logger.warning(f"Unable to retrieve assets by ids for realm {realm}")
            return []

        return assets

    def get_assets_with_historical_data(self, query_realm: str, realm: str = MASTER_REALM) -> list[Asset] | None:
        """Retrieve all assets for a given realm that store historical datapoints.

        Args:
            query_realm: The realm for the asset query.
            realm: The realm to retrieve assets from defaulting to MASTER_REALM.

        Returns:
            list[Asset] | None: List of assets or None
        """

        # OR Asset Query to retrieve only assets that have attributes with "meta": {"storeDataPoints": true}
        asset_query = {
            "realm": {"name": query_realm},
            "attributes": {
                "operator": "AND",
                "items": [
                    {
                        "meta": [
                            {
                                "name": {
                                    "predicateType": "string",
                                    "match": "EXACT",
                                    "caseSensitive": True,
                                    "value": "storeDataPoints",
                                },
                                "value": {
                                    "predicateType": "boolean",
                                    "match": "EXACT",
                                    "value": True,
                                },
                            }
                        ]
                    }
                ],
            },
        }

        # Execute the asset query
        assets = self.client.asset_query(asset_query, query_realm)

        if assets is None:
            return None

        # Filter the assets to only include attributes that have "meta": {"storeDataPoints": true}
        def _filter_asset_attributes(asset_obj: Asset) -> Asset:
            if hasattr(asset_obj, "attributes") and isinstance(asset_obj.attributes, dict):
                asset_obj.attributes = {
                    k: v
                    for k, v in asset_obj.attributes.items()
                    if hasattr(v, "meta") and isinstance(v.meta, dict) and v.meta.get("storeDataPoints") is True
                }
            return asset_obj

        parsed_assets = [_filter_asset_attributes(asset) for asset in assets]
        return parsed_assets

    def get_realms(self) -> list[Realm] | None:
        """Get all realms from OpenRemote.

        Returns:
            A list of all realms from OpenRemote.
        """
<<<<<<< HEAD
        return self.client.get_all_enabled_realms()

    def get_manager_config(self, realm: str = MASTER_REALM) -> ManagerConfig | None:
        """Get the manager configuration.

        Returns:
            The manager configuration.
        """
        return self.client.get_manager_config(realm)

    def get_realm_config(self, realm: str = MASTER_REALM) -> RealmConfig | None:
        """Get the specific realm configuration from the manager configuration.

        Returns:
            The realm configuration or None if the realm configuration could not be retrieved.
        """
        config = self.get_manager_config(realm)

        if config is None or config.realms is None:
            return None

        realm_config = config.realms.get(realm)

        if realm_config is None:
            return None

        return realm_config

    def get_accessible_realms(self, realm: str = MASTER_REALM) -> list[BasicRealm] | None:
        """Retrieves accessible realms for the current user.

        Args:
            realm: The realm to retrieve realms from defaulting to MASTER_REALM.

        Returns:
            list[BasicRealm] | None: List of accessible realms or None
        """
        return self.client.get_accessible_realms(realm)

    def register_service(self) -> None:
        """Register the ML Forecast service with OpenRemote.
        
        Additionally, the registration is updated every 30 seconds in the background.
        """

        service_descriptor: Microservice = Microservice(
            label="ML Forecast Service",
            serviceId="ml-forecast-service",
            url=f"http://localhost:8001",
            status=MicroserviceStatus.AVAILABLE,
            multiTenancy=True,
        )

        # Start a simple background scheduler to register the service every 30 seconds
        scheduler = BackgroundScheduler()
        scheduler.max_instances = 1
        scheduler.add_job(self.client.register_service, 'interval', seconds=30, args=(service_descriptor,))
        scheduler.start()

        # Initial call to register the service
        scheduler.add_job(self.client.register_service, args=(service_descriptor,))
=======
        return self.client.get_realms()
>>>>>>> dc528290
<|MERGE_RESOLUTION|>--- conflicted
+++ resolved
@@ -16,27 +16,10 @@
 # SPDX-License-Identifier: AGPL-3.0-or-later
 
 import logging
-<<<<<<< HEAD
-from apscheduler.schedulers.background import BackgroundScheduler
-
-from service_ml_forecast.clients.openremote.models import (
-    Asset,
-    AssetDatapoint,
-    BasicRealm,
-    ManagerConfig,
-    Microservice,
-    MicroserviceStatus,
-    Realm,
-    RealmConfig,
-)
-from service_ml_forecast.clients.openremote.openremote_client import MASTER_REALM, OpenRemoteClient
-=======
 
 from service_ml_forecast.clients.openremote.models import AssetDatapoint, BasicAsset, Realm
 from service_ml_forecast.clients.openremote.openremote_client import OpenRemoteClient
->>>>>>> dc528290
 from service_ml_forecast.common.time_util import TimeUtil
-from service_ml_forecast.config import ENV
 from service_ml_forecast.models.feature_data_wrappers import AssetFeatureDatapoints, ForecastDataSet, TrainingDataSet
 from service_ml_forecast.models.model_config import ModelConfig
 
@@ -242,151 +225,23 @@
 
         return forecast_dataset
 
-<<<<<<< HEAD
-    def get_assets_by_ids(self, query_realm: str, realm: str, asset_ids: list[str]) -> list[Asset]:
-=======
     def get_assets_by_ids(self, realm: str, asset_ids: list[str]) -> list[BasicAsset]:
->>>>>>> dc528290
         """Get assets by a comma-separated list of Asset IDs.
 
         Returns:
             A list of all assets from OpenRemote.
         """
-
-        asset_query = {"recursive": False, "realm": {"name": query_realm}, "ids": asset_ids}
-        assets = self.client.asset_query(asset_query, realm)
-
+        assets = self.client.get_assets_by_ids(asset_ids, realm)
         if assets is None:
             logger.warning(f"Unable to retrieve assets by ids for realm {realm}")
             return []
 
         return assets
 
-    def get_assets_with_historical_data(self, query_realm: str, realm: str = MASTER_REALM) -> list[Asset] | None:
-        """Retrieve all assets for a given realm that store historical datapoints.
-
-        Args:
-            query_realm: The realm for the asset query.
-            realm: The realm to retrieve assets from defaulting to MASTER_REALM.
-
-        Returns:
-            list[Asset] | None: List of assets or None
-        """
-
-        # OR Asset Query to retrieve only assets that have attributes with "meta": {"storeDataPoints": true}
-        asset_query = {
-            "realm": {"name": query_realm},
-            "attributes": {
-                "operator": "AND",
-                "items": [
-                    {
-                        "meta": [
-                            {
-                                "name": {
-                                    "predicateType": "string",
-                                    "match": "EXACT",
-                                    "caseSensitive": True,
-                                    "value": "storeDataPoints",
-                                },
-                                "value": {
-                                    "predicateType": "boolean",
-                                    "match": "EXACT",
-                                    "value": True,
-                                },
-                            }
-                        ]
-                    }
-                ],
-            },
-        }
-
-        # Execute the asset query
-        assets = self.client.asset_query(asset_query, query_realm)
-
-        if assets is None:
-            return None
-
-        # Filter the assets to only include attributes that have "meta": {"storeDataPoints": true}
-        def _filter_asset_attributes(asset_obj: Asset) -> Asset:
-            if hasattr(asset_obj, "attributes") and isinstance(asset_obj.attributes, dict):
-                asset_obj.attributes = {
-                    k: v
-                    for k, v in asset_obj.attributes.items()
-                    if hasattr(v, "meta") and isinstance(v.meta, dict) and v.meta.get("storeDataPoints") is True
-                }
-            return asset_obj
-
-        parsed_assets = [_filter_asset_attributes(asset) for asset in assets]
-        return parsed_assets
-
     def get_realms(self) -> list[Realm] | None:
         """Get all realms from OpenRemote.
 
         Returns:
             A list of all realms from OpenRemote.
         """
-<<<<<<< HEAD
-        return self.client.get_all_enabled_realms()
-
-    def get_manager_config(self, realm: str = MASTER_REALM) -> ManagerConfig | None:
-        """Get the manager configuration.
-
-        Returns:
-            The manager configuration.
-        """
-        return self.client.get_manager_config(realm)
-
-    def get_realm_config(self, realm: str = MASTER_REALM) -> RealmConfig | None:
-        """Get the specific realm configuration from the manager configuration.
-
-        Returns:
-            The realm configuration or None if the realm configuration could not be retrieved.
-        """
-        config = self.get_manager_config(realm)
-
-        if config is None or config.realms is None:
-            return None
-
-        realm_config = config.realms.get(realm)
-
-        if realm_config is None:
-            return None
-
-        return realm_config
-
-    def get_accessible_realms(self, realm: str = MASTER_REALM) -> list[BasicRealm] | None:
-        """Retrieves accessible realms for the current user.
-
-        Args:
-            realm: The realm to retrieve realms from defaulting to MASTER_REALM.
-
-        Returns:
-            list[BasicRealm] | None: List of accessible realms or None
-        """
-        return self.client.get_accessible_realms(realm)
-
-    def register_service(self) -> None:
-        """Register the ML Forecast service with OpenRemote.
-        
-        Additionally, the registration is updated every 30 seconds in the background.
-        """
-
-        service_descriptor: Microservice = Microservice(
-            label="ML Forecast Service",
-            serviceId="ml-forecast-service",
-            url=f"http://localhost:8001",
-            status=MicroserviceStatus.AVAILABLE,
-            multiTenancy=True,
-        )
-
-        # Start a simple background scheduler to register the service every 30 seconds
-        scheduler = BackgroundScheduler()
-        scheduler.max_instances = 1
-        scheduler.add_job(self.client.register_service, 'interval', seconds=30, args=(service_descriptor,))
-        scheduler.start()
-
-        # Initial call to register the service
-        scheduler.add_job(self.client.register_service, args=(service_descriptor,))
-=======
-        return self.client.get_realms()
->>>>>>> dc528290
+        return self.client.get_realms()