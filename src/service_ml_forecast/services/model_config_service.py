--- conflicted
+++ resolved
@@ -70,11 +70,6 @@
             PermissionError: If unable to access the configs directory or files.
             NotADirectoryError: If the configs path is not a directory.
         """
-<<<<<<< HEAD
-        configs = []
-        config_files = FsUtil.get_all_file_names(ENV.ML_CONFIGS_DIR, "json")
-=======
->>>>>>> 31c7a60a
 
         try:
             config_files = FsUtil.get_all_file_names(ENV.ML_CONFIGS_DIR, self.CONFIG_FILE_EXTENSION)
