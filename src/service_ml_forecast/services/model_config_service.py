--- conflicted
+++ resolved
@@ -44,11 +44,7 @@
             ModelConfig | None: The saved ML model configuration, or None if the configuration was not saved
         """
 
-<<<<<<< HEAD
-        path = Path(f"{ENV.ML_CONFIGS_DIR}/{self.CONFIG_FILE_PREFIX}-{config.id}.json")
-=======
-        path = self._get_config_file_path(config.id)
->>>>>>> efb6bafd
+        path = Path(f"{self.dir}/{self.CONFIG_FILE_PREFIX}-{config.id}.json")
         file_saved = FsUtil.save_file(config.model_dump_json(), path)
 
         if not file_saved:
@@ -66,11 +62,7 @@
         """
 
         configs = []
-<<<<<<< HEAD
-        config_files = FsUtil.get_all_file_names(ENV.ML_CONFIGS_DIR, "json")
-=======
-        config_files = FsUtil.get_all_file_names(ENV.ML_CONFIGS_DIR, self.CONFIG_FILE_EXTENSION)
->>>>>>> efb6bafd
+        config_files = FsUtil.get_all_file_names(self.dir, "json")
 
         if config_files is None or len(config_files) == 0:
             return []
@@ -104,11 +96,7 @@
             MLModelConfig | None: The ML model configuration, or None if the configuration was not found
         """
 
-<<<<<<< HEAD
-        path = Path(f"{ENV.ML_CONFIGS_DIR}/{self.CONFIG_FILE_PREFIX}-{config_id}.json")
-=======
-        path = self._get_config_file_path(config_id)
->>>>>>> efb6bafd
+        path = Path(f"{self.dir}/{self.CONFIG_FILE_PREFIX}-{config_id}.json")
         file_content = FsUtil.read_file(path)
 
         if file_content is None:
@@ -136,11 +124,7 @@
             ModelConfig: The updated ML model configuration
         """
 
-<<<<<<< HEAD
-        path = Path(f"{ENV.ML_CONFIGS_DIR}/{self.CONFIG_FILE_PREFIX}-{config.id}.json")
-=======
-        path = Path(f"{ENV.ML_CONFIGS_DIR}/{self.CONFIG_FILE_PREFIX}-{config.id}.{self.CONFIG_FILE_EXTENSION}")
->>>>>>> efb6bafd
+        path = Path(f"{self.dir}/{self.CONFIG_FILE_PREFIX}-{config.id}.json")
         file_saved = FsUtil.save_file(config.model_dump_json(), path)
 
         if not file_saved:
@@ -153,11 +137,7 @@
     def delete(self, config_id: UUID) -> bool:
         """Delete the ML model configuration based on the provided ID."""
 
-<<<<<<< HEAD
-        path = Path(f"{ENV.ML_CONFIGS_DIR}/{self.CONFIG_FILE_PREFIX}-{config_id}.json")
-=======
-        path = self._get_config_file_path(config_id)
->>>>>>> efb6bafd
+        path = Path(f"{self.dir}/{self.CONFIG_FILE_PREFIX}-{config_id}.json")
         file_deleted = FsUtil.delete_file(path)
 
         if not file_deleted:
