--- conflicted
+++ resolved
@@ -58,14 +58,13 @@
     return __openremote_service
 
 
-<<<<<<< HEAD
 def get_openremote_client() -> OpenRemoteClient:
     """
     Get the openremote client dependency.
     """
     return __openremote_client
 
-=======
+
 def get_openremote_issuers() -> list[str] | None:
     """Get valid issuers from OpenRemote realms.
 
@@ -90,7 +89,6 @@
 
 # --- Constants ---
 OPENREMOTE_KC_RESOURCE = "openremote"
->>>>>>> 44bc47f4
 
 # --- OAuth2 Scheme ---
 # This is used to allow authorization via the Docs and Redoc pages
