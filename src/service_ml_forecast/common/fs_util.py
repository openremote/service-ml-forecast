# Copyright 2025, OpenRemote Inc.
#
# This program is free software: you can redistribute it and/or modify
# it under the terms of the GNU Affero General Public License as
# published by the Free Software Foundation, either version 3 of the
# License, or (at your option) any later version.
#
# This program is distributed in the hope that it will be useful,
# but WITHOUT ANY WARRANTY; without even the implied warranty of
# MERCHANTABILITY or FITNESS FOR A PARTICULAR PURPOSE. See the
# GNU Affero General Public License for more details.
#
# You should have received a copy of the GNU Affero General Public License
# along with this program. If not, see <http://www.gnu.org/licenses/>.
#
# SPDX-License-Identifier: AGPL-3.0-or-later

import logging
import tempfile
from pathlib import Path

logger = logging.getLogger(__name__)


class FsUtil:
    """Utility class for file system operations."""

    @staticmethod
    def create_file(path: Path, content: str, overwrite: bool = False) -> None:
        """Create a new file atomically.

        Args:
            path: Path where the new file should be created
            content: Content to write to the file
            overwrite: Whether to overwrite an existing file

        Raises:
            FileExistsError: If the file already exists and overwrite is False
        """
        if path.exists() and not overwrite:
            raise FileExistsError(f"Cannot create file that already exists: {path}")

        # Create the parent directory if it doesn't exist
        path.parent.mkdir(parents=True, exist_ok=True)

        FsUtil._atomic_write(path, content)

    @staticmethod
    def update_file(path: Path, content: str) -> None:
        """Update an existing file atomically. Fails if the file doesn't exist.

        Args:
            path: Path to the file to update
            content: New content to write to the file

        Raises:
            FileNotFoundError: If the file doesn't exist
        """
        if not path.exists():
            raise FileNotFoundError(f"Cannot update file that doesn't exist: {path}")

        FsUtil._atomic_write(path, content)

    @staticmethod
    def read_file(path: Path) -> str:
        """Read the contents from a file."

        Args:
            path: Path to read from

        Returns:
            Contents of the file

        Raises:
            FileNotFoundError: If the file doesn't exist
        """
        return path.read_text()

    @staticmethod
    def get_files_in_dir(path: Path, extension: str) -> list[Path]:
        """Get all files in a directory with the given extension.

        Args:
            path: Path to directory
            extension: Extension to filter by

        Returns:
            List of files with the given extension
        """
        files = list(path.glob(f"*.{extension}"))
        return files

    @staticmethod
    def delete_file(path: Path) -> None:
        """Delete a file.

        Args:
            path: Path to file

        Raises:
            FileNotFoundError: If the file doesn't exist
        """
        path.unlink()

    @staticmethod
    def _atomic_write(path: Path, content: str) -> None:
        """Write a file atomically."""

        with tempfile.NamedTemporaryFile(mode="w", dir=path.parent, delete=False) as temp_file:
            temp_file.write(content)
            temp_file.flush()
            temp_path = Path(temp_file.name)

<<<<<<< HEAD
        path.unlink()
=======
        temp_path.replace(path)
>>>>>>> 69a8276f
<|MERGE_RESOLUTION|>--- conflicted
+++ resolved
@@ -111,8 +111,4 @@
             temp_file.flush()
             temp_path = Path(temp_file.name)
 
-<<<<<<< HEAD
-        path.unlink()
-=======
-        temp_path.replace(path)
->>>>>>> 69a8276f
+        temp_path.replace(path)