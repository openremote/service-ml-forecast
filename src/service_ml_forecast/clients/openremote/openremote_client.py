# Copyright 2025, OpenRemote Inc.
#
# This program is free software: you can redistribute it and/or modify
# it under the terms of the GNU Affero General Public License as
# published by the Free Software Foundation, either version 3 of the
# License, or (at your option) any later version.
#
# This program is distributed in the hope that it will be useful,
# but WITHOUT ANY WARRANTY; without even the implied warranty of
# MERCHANTABILITY or FITNESS FOR A PARTICULAR PURPOSE. See the
# GNU Affero General Public License for more details.
#
# You should have received a copy of the GNU Affero General Public License
# along with this program. If not, see <https://www.gnu.org/licenses/>.
#
# SPDX-License-Identifier: AGPL-3.0-or-later

import logging
import time
from http import HTTPStatus
from typing import Any

import httpx
from pydantic import BaseModel

from service_ml_forecast.clients.openremote.models import (
    AssetDatapoint,
    AssetDatapointPeriod,
    AssetDatapointQuery,
<<<<<<< HEAD
    BasicRealm,
    ManagerConfig,
    Microservice,
=======
    BasicAsset,
>>>>>>> dc528290
    Realm,
)

MASTER_REALM = "master"


class OAuthTokenResponse(BaseModel):
    """Response model for OpenRemote OAuth token."""

    access_token: str
    token_type: str
    expires_in: int


class OAuthTokenRequest(BaseModel):
    """Request model for OpenRemote OAuth token."""

    grant_type: str
    client_id: str
    client_secret: str


class OpenRemoteClient:
    """Client for OpenRemote API.

    Args:
        openremote_url: The URL of the OpenRemote API.
        keycloak_url: The URL of the Keycloak API.
        service_user: The service user for the OpenRemote API.
        service_user_secret: The service user secret for the OpenRemote API.
        timeout: Timeout in seconds for HTTP requests. Defaults to 30 seconds.

    Raises:
        Exception: If the authentication fails
    """

    logger = logging.getLogger(__name__)

    def __init__(
        self,
        openremote_url: str,
        keycloak_url: str,
        service_user: str,
        service_user_secret: str,
        timeout: float = 60.0,
    ):
        self.openremote_url: str = openremote_url
        self.keycloak_url: str = keycloak_url
        self.service_user: str = service_user
        self.service_user_secret: str = service_user_secret
        self.oauth_token: OAuthTokenResponse | None = None
        self.token_expiration_timestamp: float | None = None
        self.timeout: float = timeout

        self.__authenticate()

    def __authenticate(self) -> bool:
        token = self.__get_token()
        if token is not None:
            self.oauth_token = token
            self.token_expiration_timestamp = time.time() + token.expires_in
            return True
        return False

    def __get_token(self) -> OAuthTokenResponse | None:
        url = f"{self.keycloak_url}/realms/master/protocol/openid-connect/token"

        data = OAuthTokenRequest(
            grant_type="client_credentials",
            client_id=self.service_user,
            client_secret=self.service_user_secret,
        )

        with httpx.Client(timeout=self.timeout) as client:
            try:
                response = client.post(url, data=data.model_dump())
                response.raise_for_status()
                token_data = OAuthTokenResponse(**response.json())
                return token_data
            except (httpx.HTTPStatusError, httpx.ConnectError) as e:
                self.logger.warning(f"Error getting authentication token: {e}")
                return None

    def __check_and_refresh_auth(self) -> bool:
        if self.oauth_token is None or (
            self.token_expiration_timestamp is not None and time.time() > self.token_expiration_timestamp - 10
        ):
            return self.__authenticate()
        return True

    def __build_headers(self) -> dict[str, str]:
        headers = {"Content-Type": "application/json"}
        if self.oauth_token is not None:
            headers["Authorization"] = f"Bearer {self.oauth_token.access_token}"
        return headers

    def __build_request(self, method: str, url: str, data: Any | None = None) -> httpx.Request:
        self.__check_and_refresh_auth()
        headers = self.__build_headers()
        return httpx.Request(method, url, headers=headers, json=data)

    def health_check(self) -> bool:
        """Check if the OpenRemote API is healthy.

        Returns:
            bool: True if healthy, False if not.
        """

        url = f"{self.openremote_url}/api/master/health"

        request = self.__build_request("GET", url)
        with httpx.Client(timeout=self.timeout) as client:
            try:
                response = client.send(request)
                response.raise_for_status()
                return response.status_code == HTTPStatus.OK
            except (httpx.HTTPStatusError, httpx.ConnectError) as e:
                self.logger.error(f"OpenRemote API is not healthy: {e}")
                return False

    def get_asset_datapoint_period(
        self, asset_id: str, attribute_name: str, realm: str = MASTER_REALM
    ) -> AssetDatapointPeriod | None:
        """Retrieve the datapoints timestamp period of a given asset attribute.

        Args:
            asset_id: The ID of the asset.
            attribute_name: The name of the attribute.

        Returns:
            AssetDatapointPeriod | None: The datapoints timestamp period of the asset attribute
        """

        query = f"?assetId={asset_id}&attributeName={attribute_name}"
        url = f"{self.openremote_url}/api/{realm}/asset/datapoint/periods{query}"

        request = self.__build_request("GET", url)

        with httpx.Client(timeout=self.timeout) as client:
            try:
                response = client.send(request)
                response.raise_for_status()
                return AssetDatapointPeriod(**response.json())
            except (httpx.HTTPStatusError, httpx.ConnectError) as e:
                self.logger.error(f"Error retrieving asset datapoint period: {e}")
                return None

    def get_historical_datapoints(
        self,
        asset_id: str,
        attribute_name: str,
        from_timestamp: int,
        to_timestamp: int,
        realm: str = MASTER_REALM,
    ) -> list[AssetDatapoint] | None:
        """Retrieve the historical data points of a given asset attribute.

        Remarks:
        - Note, request may fail if more than 100k datapoints are requested, depending on the OpenRemote instance.

        Args:
            asset_id: The ID of the asset.
            attribute_name: The name of the attribute.
            from_timestamp: Epoch timestamp in milliseconds.
            to_timestamp: Epoch timestamp in milliseconds.
            realm: The realm to retrieve assets from defaulting to MASTER_REALM.
        Returns:
            list[AssetDatapoint] | None: List of historical data points or None
        """

        params = f"{asset_id}/{attribute_name}"
        url = f"{self.openremote_url}/api/{realm}/asset/datapoint/{params}"

        request_body = AssetDatapointQuery(
            fromTimestamp=from_timestamp,
            toTimestamp=to_timestamp,
        )

        request = self.__build_request("POST", url, data=request_body.model_dump())

        with httpx.Client(timeout=self.timeout) as client:
            try:
                response = client.send(request)
                response.raise_for_status()
                datapoints = response.json()
                return [AssetDatapoint(**datapoint) for datapoint in datapoints]
            except (httpx.HTTPStatusError, httpx.ConnectError) as e:
                self.logger.error(f"Error retrieving historical datapoints: {e}")
                return None

    def write_predicted_datapoints(
        self, asset_id: str, attribute_name: str, datapoints: list[AssetDatapoint], realm: str = MASTER_REALM
    ) -> bool:
        """Write the predicted data points of a given asset attribute.

        Args:
            asset_id: The ID of the asset.
            attribute_name: The name of the attribute.
            datapoints: The data points to write.
            realm: The realm to write the data points to defaulting to MASTER_REALM.
        Returns:
            bool: True if successful
        """

        params = f"{asset_id}/{attribute_name}"
        url = f"{self.openremote_url}/api/{realm}/asset/predicted/{params}"

        datapoints_json = [datapoint.model_dump() for datapoint in datapoints]

        request = self.__build_request("PUT", url, data=datapoints_json)

        with httpx.Client(timeout=self.timeout) as client:
            try:
                response = client.send(request)
                response.raise_for_status()
                return response.status_code == HTTPStatus.NO_CONTENT
            except (httpx.HTTPStatusError, httpx.ConnectError) as e:
                self.logger.error(f"Error writing predicted datapoints: {e}")
                return False

    def get_predicted_datapoints(
        self,
        asset_id: str,
        attribute_name: str,
        from_timestamp: int,
        to_timestamp: int,
        realm: str = MASTER_REALM,
    ) -> list[AssetDatapoint] | None:
        """Retrieve the predicted data points of a given asset attribute.

        Args:
            asset_id: The ID of the asset.
            attribute_name: The name of the attribute.
            from_timestamp: Epoch timestamp in milliseconds.
            to_timestamp: Epoch timestamp in milliseconds.
            realm: The realm to retrieve assets from defaulting to MASTER_REALM.
        Returns:
            list[AssetDatapoint] | None: List of predicted data points or None
        """

        params = f"{asset_id}/{attribute_name}"
        url = f"{self.openremote_url}/api/{realm}/asset/predicted/{params}"

        request_body = AssetDatapointQuery(
            fromTimestamp=from_timestamp,
            toTimestamp=to_timestamp,
        )

        request = self.__build_request("POST", url, data=request_body.model_dump())

        with httpx.Client(timeout=self.timeout) as client:
            try:
                response = client.send(request)
                response.raise_for_status()
                datapoints = response.json()
                return [AssetDatapoint(**datapoint) for datapoint in datapoints]
            except (httpx.HTTPStatusError, httpx.ConnectError) as e:
                self.logger.error(f"Error retrieving predicted datapoints: {e}")
                return None

<<<<<<< HEAD
    def asset_query(self, query: dict[str, Any], query_realm: str, realm: str = MASTER_REALM) -> list[Asset] | None:
        """Execute an asset query.
=======
    def asset_query(
        self, asset_query: dict[str, Any], query_realm: str, realm: str = MASTER_REALM
    ) -> list[BasicAsset] | None:
        """Perform an asset query.
>>>>>>> dc528290

        Args:
            asset_query: The asset query dict to send to the OpenRemote API.
            query_realm: The realm for the asset query.
            realm: The realm to retrieve assets from defaulting to MASTER_REALM.
        Returns:
            list[Asset] | None: List of assets or None
        """
        url = f"{self.openremote_url}/api/{realm}/asset/query"
<<<<<<< HEAD
        request = self.__build_request("POST", url, data=query)

=======
        request = self.__build_request("POST", url, data=asset_query)
>>>>>>> dc528290
        with httpx.Client(timeout=self.timeout) as client:
            try:
                response = client.send(request)
                response.raise_for_status()
                assets = response.json()
<<<<<<< HEAD
                return [Asset(**asset) for asset in assets]
            except (httpx.HTTPStatusError, httpx.ConnectError) as e:
                self.logger.error(f"Error executing asset query: {e}")
                return None

    def get_manager_config(self, realm: str = MASTER_REALM) -> ManagerConfig | None:
        """Retrieve the manager configuration.

        Args:
            realm: The realm to retrieve the manager configuration from defaulting to MASTER_REALM.

        Returns: ManagerConfig | None: The manager configuration or None
        """

        url = f"{self.openremote_url}/api/{realm}/configuration/manager"
        request = self.__build_request("GET", url)

        with httpx.Client(timeout=self.timeout) as client:
            try:
                request.headers.pop("Authorization")
                response = client.send(request)
                response.raise_for_status()
                return ManagerConfig(**response.json())

            except (httpx.HTTPStatusError, httpx.ConnectError) as e:
                self.logger.error(f"Error retrieving manager config: {e}")
                return None

    def get_accessible_realms(self, realm: str = MASTER_REALM) -> list[BasicRealm] | None:
        """Retrieves accessible realms for the current user.

        Args:
            realm: The realm to retrieve realms from defaulting to MASTER_REALM.

        Returns:
            list[BasicRealm] | None: List of accessible realms or None
        """

        url = f"{self.openremote_url}/api/{realm}/realm/accessible"
        request = self.__build_request("GET", url)

        with httpx.Client(timeout=self.timeout) as client:
            try:
                response = client.send(request)
                response.raise_for_status()
                realms = response.json()
                return [BasicRealm(**realm) for realm in realms]
            except (httpx.HTTPStatusError, httpx.ConnectError) as e:
                self.logger.error(f"Error retrieving accessible realms: {e}")
                return None

    def get_all_enabled_realms(self, realm: str = MASTER_REALM) -> list[Realm] | None:
        """Retrieves all realms and filters out disabled ones.
=======
                return [BasicAsset(**asset) for asset in assets]
            except (httpx.HTTPStatusError, httpx.ConnectError) as e:
                self.logger.error(f"Error retrieving assets: {e}")
                return None

    def get_assets_by_ids(
        self, asset_ids: list[str], query_realm: str, realm: str = MASTER_REALM
    ) -> list[BasicAsset] | None:
        """Retrieve assets by their IDs.

        Args:
            asset_ids: The IDs of the assets to retrieve.
            query_realm: The realm for the asset query.
            realm: The realm to retrieve assets from defaulting to MASTER_REALM.

        Returns:
            list[Asset] | None: List of assets or None
        """

        asset_query = {"recursive": False, "realm": {"name": query_realm}, "ids": asset_ids}
        return self.asset_query(asset_query, query_realm, realm)

    def get_realms(self, realm: str = MASTER_REALM) -> list[Realm] | None:
        """Retrieves all realms.
>>>>>>> dc528290

        Args:
            realm: The realm to retrieve realms from defaulting to MASTER_REALM.

        Returns:
            list[Realm] | None: List of realms or None
        """

        url = f"{self.openremote_url}/api/{realm}/realm"
        request = self.__build_request("GET", url)

        with httpx.Client(timeout=self.timeout) as client:
            try:
                response = client.send(request)
                response.raise_for_status()

                return [Realm(**realm) for realm in response.json()]

            except (httpx.HTTPStatusError, httpx.ConnectError) as e:
                self.logger.error(f"Error retrieving realms: {e}")
                return None

    def register_service(self, service: Microservice, realm: str = MASTER_REALM) -> bool:
        """Register a service.

        Args:
            service: The service to register.
            realm: The realm to register the service in defaulting to MASTER_REALM.
        """

        url = f"{self.openremote_url}/api/{realm}/microservice/register"
        request = self.__build_request("POST", url, data=service.model_dump())

        with httpx.Client(timeout=self.timeout) as client:
            try:
                response = client.send(request)
                response.raise_for_status()
                return response.status_code == HTTPStatus.CREATED
            except (httpx.HTTPStatusError, httpx.ConnectError) as e:
                self.logger.error(f"Error registering service: {e}")
                return False<|MERGE_RESOLUTION|>--- conflicted
+++ resolved
@@ -27,13 +27,7 @@
     AssetDatapoint,
     AssetDatapointPeriod,
     AssetDatapointQuery,
-<<<<<<< HEAD
-    BasicRealm,
-    ManagerConfig,
-    Microservice,
-=======
     BasicAsset,
->>>>>>> dc528290
     Realm,
 )
 
@@ -294,15 +288,10 @@
                 self.logger.error(f"Error retrieving predicted datapoints: {e}")
                 return None
 
-<<<<<<< HEAD
-    def asset_query(self, query: dict[str, Any], query_realm: str, realm: str = MASTER_REALM) -> list[Asset] | None:
-        """Execute an asset query.
-=======
     def asset_query(
         self, asset_query: dict[str, Any], query_realm: str, realm: str = MASTER_REALM
     ) -> list[BasicAsset] | None:
         """Perform an asset query.
->>>>>>> dc528290
 
         Args:
             asset_query: The asset query dict to send to the OpenRemote API.
@@ -312,72 +301,12 @@
             list[Asset] | None: List of assets or None
         """
         url = f"{self.openremote_url}/api/{realm}/asset/query"
-<<<<<<< HEAD
-        request = self.__build_request("POST", url, data=query)
-
-=======
         request = self.__build_request("POST", url, data=asset_query)
->>>>>>> dc528290
         with httpx.Client(timeout=self.timeout) as client:
             try:
                 response = client.send(request)
                 response.raise_for_status()
                 assets = response.json()
-<<<<<<< HEAD
-                return [Asset(**asset) for asset in assets]
-            except (httpx.HTTPStatusError, httpx.ConnectError) as e:
-                self.logger.error(f"Error executing asset query: {e}")
-                return None
-
-    def get_manager_config(self, realm: str = MASTER_REALM) -> ManagerConfig | None:
-        """Retrieve the manager configuration.
-
-        Args:
-            realm: The realm to retrieve the manager configuration from defaulting to MASTER_REALM.
-
-        Returns: ManagerConfig | None: The manager configuration or None
-        """
-
-        url = f"{self.openremote_url}/api/{realm}/configuration/manager"
-        request = self.__build_request("GET", url)
-
-        with httpx.Client(timeout=self.timeout) as client:
-            try:
-                request.headers.pop("Authorization")
-                response = client.send(request)
-                response.raise_for_status()
-                return ManagerConfig(**response.json())
-
-            except (httpx.HTTPStatusError, httpx.ConnectError) as e:
-                self.logger.error(f"Error retrieving manager config: {e}")
-                return None
-
-    def get_accessible_realms(self, realm: str = MASTER_REALM) -> list[BasicRealm] | None:
-        """Retrieves accessible realms for the current user.
-
-        Args:
-            realm: The realm to retrieve realms from defaulting to MASTER_REALM.
-
-        Returns:
-            list[BasicRealm] | None: List of accessible realms or None
-        """
-
-        url = f"{self.openremote_url}/api/{realm}/realm/accessible"
-        request = self.__build_request("GET", url)
-
-        with httpx.Client(timeout=self.timeout) as client:
-            try:
-                response = client.send(request)
-                response.raise_for_status()
-                realms = response.json()
-                return [BasicRealm(**realm) for realm in realms]
-            except (httpx.HTTPStatusError, httpx.ConnectError) as e:
-                self.logger.error(f"Error retrieving accessible realms: {e}")
-                return None
-
-    def get_all_enabled_realms(self, realm: str = MASTER_REALM) -> list[Realm] | None:
-        """Retrieves all realms and filters out disabled ones.
-=======
                 return [BasicAsset(**asset) for asset in assets]
             except (httpx.HTTPStatusError, httpx.ConnectError) as e:
                 self.logger.error(f"Error retrieving assets: {e}")
@@ -402,7 +331,6 @@
 
     def get_realms(self, realm: str = MASTER_REALM) -> list[Realm] | None:
         """Retrieves all realms.
->>>>>>> dc528290
 
         Args:
             realm: The realm to retrieve realms from defaulting to MASTER_REALM.
@@ -423,24 +351,4 @@
 
             except (httpx.HTTPStatusError, httpx.ConnectError) as e:
                 self.logger.error(f"Error retrieving realms: {e}")
-                return None
-
-    def register_service(self, service: Microservice, realm: str = MASTER_REALM) -> bool:
-        """Register a service.
-
-        Args:
-            service: The service to register.
-            realm: The realm to register the service in defaulting to MASTER_REALM.
-        """
-
-        url = f"{self.openremote_url}/api/{realm}/microservice/register"
-        request = self.__build_request("POST", url, data=service.model_dump())
-
-        with httpx.Client(timeout=self.timeout) as client:
-            try:
-                response = client.send(request)
-                response.raise_for_status()
-                return response.status_code == HTTPStatus.CREATED
-            except (httpx.HTTPStatusError, httpx.ConnectError) as e:
-                self.logger.error(f"Error registering service: {e}")
-                return False+                return None