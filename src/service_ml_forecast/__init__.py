<<<<<<< HEAD
import logging
=======
"""Service ML Forecast application."""

import logging.config
>>>>>>> 8a23af50
from pathlib import Path

import tomli
from pydantic import BaseModel

<<<<<<< HEAD
from service_ml_forecast.app.logging_config import configure_logging

configure_logging()
=======
from service_ml_forecast.logging_config import LOGGING_CONFIG
>>>>>>> 8a23af50

# Load the logging configuration
logging.config.dictConfig(LOGGING_CONFIG)

logger = logging.getLogger(__name__)


class AppInfo(BaseModel):
    """Application information."""

    name: str
    description: str
    version: str


def get_app_info() -> AppInfo | None:
    """Read app info (name, description, version) from pyproject.toml file."""
    try:
        pyproject_path = Path(__file__).parents[2] / "pyproject.toml"

        with open(pyproject_path, "rb") as f:
            pyproject_data = tomli.load(f)

        return AppInfo(**pyproject_data["project"])
    except (FileNotFoundError, KeyError, tomli.TOMLDecodeError):
        logger.exception("Failed to read app info")
        return None


__app_info__ = get_app_info()<|MERGE_RESOLUTION|>--- conflicted
+++ resolved
@@ -1,22 +1,12 @@
-<<<<<<< HEAD
-import logging
-=======
 """Service ML Forecast application."""
 
 import logging.config
->>>>>>> 8a23af50
 from pathlib import Path
 
 import tomli
 from pydantic import BaseModel
 
-<<<<<<< HEAD
-from service_ml_forecast.app.logging_config import configure_logging
-
-configure_logging()
-=======
 from service_ml_forecast.logging_config import LOGGING_CONFIG
->>>>>>> 8a23af50
 
 # Load the logging configuration
 logging.config.dictConfig(LOGGING_CONFIG)
