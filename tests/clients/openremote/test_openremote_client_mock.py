import time
from http import HTTPStatus

import pytest
import respx
from httpx import HTTPStatusError

<<<<<<< HEAD
from service_ml_forecast.clients.openremote.openremote_client import OpenRemoteClient
from service_ml_forecast.clients.openremote.openremote_models import (
    Asset,
    AssetDatapointPeriod,
    Datapoint,
)
=======
from service_ml_forecast.clients.openremote.models import Asset, AssetDatapoint, AssetDatapointPeriod
from service_ml_forecast.clients.openremote.openremote_client import OpenRemoteClient
>>>>>>> 8a23af50

# Mock URLs and credentials - used in openremote_client fixture and all tests
MOCK_OPENREMOTE_URL = "https://openremote.local"
MOCK_KEYCLOAK_URL = "https://keycloak.local"
MOCK_SERVICE_USER = "service_user"
MOCK_SERVICE_USER_SECRET = "service_user_secret"
MOCK_ACCESS_TOKEN = "mock_access_token"
MOCK_TOKEN_EXPIRY_SECONDS = 60

# Common test data used across multiple tests
MOCK_ASSET_ID = "44ORIhkDVAlT97dYGUD9n5"
MOCK_ATTRIBUTE_NAME = "powerTotalConsumers"
MOCK_OLDEST_TIMESTAMP = 1716153600000  # 2024-05-20 00:00:00 UTC


@pytest.fixture
def openremote_client() -> OpenRemoteClient:
    """Create a mock OpenRemote client with mocked authentication."""
    with respx.mock(base_url=MOCK_KEYCLOAK_URL) as respx_mock:
        # Mock the token endpoint
        respx_mock.post("/auth/realms/master/protocol/openid-connect/token").mock(
            return_value=respx.MockResponse(
                HTTPStatus.OK,
                json={
                    "access_token": MOCK_ACCESS_TOKEN,
                    "token_type": "Bearer",
                    "expires_in": MOCK_TOKEN_EXPIRY_SECONDS,
                },
            )
        )

        client = OpenRemoteClient(
            openremote_url=MOCK_OPENREMOTE_URL,
            keycloak_url=MOCK_KEYCLOAK_URL,
            service_user=MOCK_SERVICE_USER,
            service_user_secret=MOCK_SERVICE_USER_SECRET,
        )
        return client


def test_retrieve_assets(openremote_client: OpenRemoteClient) -> None:
    """Test retrieving assets."""
    mock_power_value = 100

    with respx.mock(base_url=MOCK_OPENREMOTE_URL) as respx_mock:
        respx_mock.post("/api/master/asset/query").mock(
            return_value=respx.MockResponse(
                HTTPStatus.OK,
                json=[
                    {
                        "id": MOCK_ASSET_ID,
                        "realm": "master",
                        "attributes": {
                            MOCK_ATTRIBUTE_NAME: {
                                "name": MOCK_ATTRIBUTE_NAME,
                                "value": mock_power_value,
                                "timestamp": int(time.time() * 1000),
                            }
                        },
                    }
                ],
            )
        )
        assets: list[Asset] = openremote_client.retrieve_assets("master")
        assert len(assets) > 0
        assert assets[0].id == MOCK_ASSET_ID


def test_retrieve_assets_invalid_realm(openremote_client: OpenRemoteClient) -> None:
    """Test retrieving assets with invalid realm."""
    with respx.mock(base_url=MOCK_OPENREMOTE_URL) as respx_mock:
        respx_mock.post("/api/invalid_realm_name/asset/query").mock(
            return_value=respx.MockResponse(HTTPStatus.NOT_FOUND)
        )
        with pytest.raises(HTTPStatusError):
            openremote_client.retrieve_assets("invalid_realm_name")


def test_retrieve_asset_datapoint_period(openremote_client: OpenRemoteClient) -> None:
    """Test retrieving asset datapoint period."""
    with respx.mock(base_url=MOCK_OPENREMOTE_URL) as respx_mock:
        respx_mock.get(
            f"/api/master/asset/datapoint/periods?assetId={MOCK_ASSET_ID}&attributeName={MOCK_ATTRIBUTE_NAME}"
        ).mock(
            return_value=respx.MockResponse(
                HTTPStatus.OK,
                json={
                    "assetId": MOCK_ASSET_ID,
                    "attributeName": MOCK_ATTRIBUTE_NAME,
                    "oldestTimestamp": MOCK_OLDEST_TIMESTAMP,
                    "latestTimestamp": int(time.time() * 1000),
                },
            )
        )
        datapoint_period: AssetDatapointPeriod = openremote_client.retrieve_asset_datapoint_period(
            MOCK_ASSET_ID, MOCK_ATTRIBUTE_NAME
        )
        assert datapoint_period is not None
        assert datapoint_period.assetId == MOCK_ASSET_ID
        assert datapoint_period.attributeName == MOCK_ATTRIBUTE_NAME


def test_retrieve_asset_datapoint_period_invalid_asset_id(openremote_client: OpenRemoteClient) -> None:
    """Test retrieving asset datapoint period with invalid asset ID."""
    with respx.mock(base_url=MOCK_OPENREMOTE_URL) as respx_mock:
        respx_mock.get(
            f"/api/master/asset/datapoint/periods?assetId=invalid_asset_id&attributeName={MOCK_ATTRIBUTE_NAME}"
        ).mock(return_value=respx.MockResponse(HTTPStatus.NOT_FOUND))
        with pytest.raises(HTTPStatusError):
            openremote_client.retrieve_asset_datapoint_period("invalid_asset_id", MOCK_ATTRIBUTE_NAME)


def test_retrieve_historical_datapoints(openremote_client: OpenRemoteClient) -> None:
    """Test retrieving historical datapoints."""
    mock_values = [100, 200]

    with respx.mock(base_url=MOCK_OPENREMOTE_URL) as respx_mock:
        respx_mock.post(f"/api/master/asset/datapoint/{MOCK_ASSET_ID}/{MOCK_ATTRIBUTE_NAME}").mock(
            return_value=respx.MockResponse(
                HTTPStatus.OK,
                json=[
                    {"x": MOCK_OLDEST_TIMESTAMP, "y": mock_values[0]},
                    {"x": MOCK_OLDEST_TIMESTAMP + 1, "y": mock_values[1]},
                ],
            )
        )
        datapoints: list[AssetDatapoint] = openremote_client.retrieve_historical_datapoints(
            MOCK_ASSET_ID, MOCK_ATTRIBUTE_NAME, MOCK_OLDEST_TIMESTAMP, int(time.time() * 1000)
        )
        assert len(datapoints) > 0
        assert datapoints[0].x == MOCK_OLDEST_TIMESTAMP
        assert datapoints[0].y == mock_values[0]


def test_retrieve_historical_datapoints_invalid_asset_id(openremote_client: OpenRemoteClient) -> None:
    """Test retrieving historical datapoints with invalid asset ID."""
    with respx.mock(base_url=MOCK_OPENREMOTE_URL) as respx_mock:
        respx_mock.post(f"/api/master/asset/datapoint/invalid_asset_id/{MOCK_ATTRIBUTE_NAME}").mock(
            return_value=respx.MockResponse(HTTPStatus.NOT_FOUND)
        )
        with pytest.raises(HTTPStatusError):
            openremote_client.retrieve_historical_datapoints(
                "invalid_asset_id", MOCK_ATTRIBUTE_NAME, MOCK_OLDEST_TIMESTAMP, int(time.time() * 1000)
            )


def test_write_retrieve_predicted_datapoints(openremote_client: OpenRemoteClient) -> None:
    """Test writing and retrieving predicted datapoints."""
    mock_timestamp1 = 572127577200000  # 20100-01-01 00:00:00 UTC
    mock_timestamp2 = mock_timestamp1 + 1  # 20100-01-01 00:00:01 UTC
    mock_values = [100, 200]

    datapoints: list[AssetDatapoint] = [
        AssetDatapoint(x=mock_timestamp1, y=mock_values[0]),
        AssetDatapoint(x=mock_timestamp2, y=mock_values[1]),
    ]

    with respx.mock(base_url=MOCK_OPENREMOTE_URL) as respx_mock:
        respx_mock.put(f"/api/master/asset/predicted/{MOCK_ASSET_ID}/{MOCK_ATTRIBUTE_NAME}").mock(
            return_value=respx.MockResponse(HTTPStatus.NO_CONTENT)
        )

        respx_mock.post(f"/api/master/asset/predicted/{MOCK_ASSET_ID}/{MOCK_ATTRIBUTE_NAME}").mock(
            return_value=respx.MockResponse(
                HTTPStatus.OK,
                json=[
                    {"x": mock_timestamp1, "y": mock_values[0]},
                    {"x": mock_timestamp2, "y": mock_values[1]},
                ],
            )
        )

        assert openremote_client.write_predicted_datapoints(MOCK_ASSET_ID, MOCK_ATTRIBUTE_NAME, datapoints), (
            "Failed to write predicted datapoints"
        )

        predicted_datapoints: list[AssetDatapoint] = openremote_client.retrieve_predicted_datapoints(
            MOCK_ASSET_ID, MOCK_ATTRIBUTE_NAME, mock_timestamp1, mock_timestamp2
        )
        assert len(predicted_datapoints) == len(datapoints)

        # Sort both lists by timestamp (x) before comparison
        sorted_predicted = sorted(predicted_datapoints, key=lambda d: d.x)
        sorted_original = sorted(datapoints, key=lambda d: d.x)

        for predicted_datapoint, datapoint in zip(sorted_predicted, sorted_original, strict=True):
            assert predicted_datapoint.x == datapoint.x, f"Timestamp mismatch: {predicted_datapoint.x} != {datapoint.x}"
            assert predicted_datapoint.y == datapoint.y, f"Value mismatch: {predicted_datapoint.y} != {datapoint.y}"<|MERGE_RESOLUTION|>--- conflicted
+++ resolved
@@ -5,17 +5,8 @@
 import respx
 from httpx import HTTPStatusError
 
-<<<<<<< HEAD
-from service_ml_forecast.clients.openremote.openremote_client import OpenRemoteClient
-from service_ml_forecast.clients.openremote.openremote_models import (
-    Asset,
-    AssetDatapointPeriod,
-    Datapoint,
-)
-=======
 from service_ml_forecast.clients.openremote.models import Asset, AssetDatapoint, AssetDatapointPeriod
 from service_ml_forecast.clients.openremote.openremote_client import OpenRemoteClient
->>>>>>> 8a23af50
 
 # Mock URLs and credentials - used in openremote_client fixture and all tests
 MOCK_OPENREMOTE_URL = "https://openremote.local"
