--- conflicted
+++ resolved
@@ -1,6 +1,5 @@
 import datetime
 from http import HTTPStatus
-from uuid import uuid4
 
 import pytest
 import respx
@@ -65,13 +64,8 @@
     - All jobs are properly cleaned up on stop
     """
 
-<<<<<<< HEAD
-    assert config_service.save(prophet_basic_config) is not None
-    model_scheduler = ModelScheduler(mock_ml_data_service)
-=======
     assert config_service.save(prophet_basic_config)
     model_scheduler = ModelScheduler(mock_or_data_service)
->>>>>>> 96755d0a
     model_scheduler.start()
 
     assert model_scheduler.scheduler.running
@@ -122,7 +116,7 @@
     - The trained model is properly stored
     """
 
-    assert config_service.save(prophet_basic_config) is not None
+    assert config_service.save(prophet_basic_config)
 
     with respx.mock(base_url=MOCK_OPENREMOTE_URL) as respx_mock:
         # mock historical datapoints retrieval for target
@@ -152,8 +146,8 @@
     - No model is stored when training data is missing
     """
 
-    prophet_basic_config.id = uuid4()  # override the id for this test
-    assert config_service.save(prophet_basic_config) is not None
+    prophet_basic_config.id = "test"  # override the id for this test
+    assert config_service.save(prophet_basic_config)
 
     with respx.mock(base_url=MOCK_OPENREMOTE_URL) as respx_mock:
         # mock historical datapoints retrieval for target with no datapoints
@@ -250,8 +244,8 @@
     - No predictions are written when model is missing
     """
 
-    prophet_basic_config.id = uuid4()  # override the id for this test
-    assert config_service.save(prophet_basic_config) is not None
+    prophet_basic_config.id = "test"  # override the id for this test
+    assert config_service.save(prophet_basic_config)
 
     with respx.mock(base_url=MOCK_OPENREMOTE_URL, assert_all_called=False) as respx_mock:
         # mock write predicted datapoints for target
@@ -274,7 +268,7 @@
 ) -> ProphetModelConfig:
     """Fixture to create a trained basic model."""
 
-    assert config_service.save(prophet_basic_config) is not None
+    assert config_service.save(prophet_basic_config)
 
     with respx.mock(base_url=MOCK_OPENREMOTE_URL) as respx_mock:
         # mock historical datapoints retrieval for target
@@ -301,7 +295,7 @@
 ) -> ProphetModelConfig:
     """Fixture to create a trained regressor model."""
 
-    assert config_service.save(prophet_multi_variable_config) is not None
+    assert config_service.save(prophet_multi_variable_config)
 
     # assert that the model has regressors
     assert prophet_multi_variable_config.regressors is not None
