// Copyright 2025, OpenRemote Inc.
//
// This program is free software: you can redistribute it and/or modify
// it under the terms of the GNU Affero General Public License as
// published by the Free Software Foundation, either version 3 of the
// License, or (at your option) any later version.
//
// This program is distributed in the hope that it will be useful,
// but WITHOUT ANY WARRANTY; without even the implied warranty of
// MERCHANTABILITY or FITNESS FOR A PARTICULAR PURPOSE. See the
// GNU Affero General Public License for more details.
//
// You should have received a copy of the GNU Affero General Public License
// along with this program. If not, see <https://www.gnu.org/licenses/>.
//
// SPDX-License-Identifier: AGPL-3.0-or-later

import { css, html, LitElement, PropertyValues } from 'lit';
import { customElement, property, state } from 'lit/decorators.js';
<<<<<<< HEAD
import { ModelTypeEnum, ProphetSeasonalityModeEnum } from '../services/models';
import type { ProphetModelConfig } from '../services/models';
import { Router, RouterLocation } from '@vaadin/router';
import '@openremote/or-icon';
import '@openremote/or-panel';
import { InputType, OrInputChangedEvent } from '@openremote/or-mwc-components/or-mwc-input';
import '../components/loading-spinner';
import { showSnackbar } from '@openremote/or-mwc-components/or-mwc-snackbar';
import { getRootPath } from '../common/util';
import '../components/custom-duration-input';
import { DurationInputType } from '../components/custom-duration-input';
import { consume } from '@lit/context';
import { context } from './app-layout';
import { APIService } from '../services/api-service';

@customElement('page-config-editor')
export class PageConfigEditor extends LitElement {
    @consume({ context })
=======
import { map } from 'lit/directives/map.js';
import { when } from 'lit/directives/when.js';
import { ModelTypeEnum, ProphetSeasonalityModeEnum } from '../services/models';
import type { ProphetModelConfig } from '../services/models';
import { APIService } from '../services/api-service';
import { Router, RouterLocation } from '@vaadin/router';
import { InputType, OrInputChangedEvent } from '@openremote/or-mwc-components/or-mwc-input';
import { showSnackbar } from '@openremote/or-mwc-components/or-mwc-snackbar';
import { getRootPath } from '../common/util';
import { DurationInputType } from '../components/custom-duration-input';
import { consume } from '@lit/context';
import { realmContext } from './app-layout';

@customElement('page-config-editor')
export class PageConfigEditor extends LitElement {
    @consume({ context: realmContext })
>>>>>>> 38db3ab1
    realm = '';

    static get styles() {
        return css`
            :host {
                --or-panel-background-color: #fff;
                --or-panel-heading-text-transform: uppercase;
                --or-panel-heading-color: var(--or-app-color3);
                --or-panel-heading-font-size: 14px;
            }

            hr {
                border: 0;
                height: 1px;
                background-color: var(--or-app-color5);
                margin: 5px 0;
            }

            .config-editor {
                display: flex;
                flex-direction: column;
                gap: 16px;
                padding: 5px 0px;
            }

            .row {
                display: flex;
                flex-direction: row;
                flex: 1 1 0;
                gap: 24px;
            }

            .column {
                display: flex;
                flex-direction: column;
                flex: 1 1 0;
                gap: 20px;
                padding: 10px 0px;
            }

            or-mwc-input {
                flex: 1;
                max-width: 350px;
            }

            or-mwc-input[type='checkbox'] {
                flex: none;
            }

            .config-header {
                width: 100%;
                display: flex;
                flex-direction: row;
                align-items: center;
                justify-content: space-between;
            }

            .config-header-name {
                display: flex;
                width: 100%;
                gap: 20px;
            }
        `;
    }

    @property({ type: String })
    configId?: string;

    @state()
    protected modelConfig: ProphetModelConfig | null = null;

    @state()
    protected assetSelectList: Map<string, string> = new Map();

    @state()
    protected attributeSelectList: Map<string, Map<string, string>> = new Map();

    @state()
    protected loading: boolean = true;

    @state()
    protected isValid: boolean = false;

    @state()
    protected modified: boolean = false;

<<<<<<< HEAD
=======
    @state()
    protected error: string | null = null;

>>>>>>> 38db3ab1
    protected readonly rootPath = getRootPath();

    @state()
    protected formData: ProphetModelConfig = {
        type: ModelTypeEnum.PROPHET,
        realm: '', // Set during setup
        name: 'New Model Config',
        enabled: true,
        target: {
            asset_id: '',
            attribute_name: '',
            cutoff_timestamp: new Date().getTime()
        },
        regressors: null,
        forecast_interval: 'PT1H',
        forecast_periods: 24,
        forecast_frequency: '1h',
        training_interval: 'PT24H',
        daily_seasonality: true,
        weekly_seasonality: true,
        yearly_seasonality: true,
        changepoint_range: 0.8,
        changepoint_prior_scale: 0.05,
        seasonality_mode: ProphetSeasonalityModeEnum.ADDITIVE
    };

    // Handle basic form field updates
    protected handleBasicInput(ev: OrInputChangedEvent | CustomEvent<{ value: string }>) {
        const value = 'detail' in ev ? ev.detail?.value : undefined;
        const target = ev.target as HTMLInputElement;

        if (!target || value === undefined) {
            return;
        }

        this.formData = {
            ...this.formData,
            [target.name]: value
        };
    }

    // Handle target-specific updates
    protected handleTargetInput(ev: OrInputChangedEvent) {
        const value = ev.detail?.value;
        const target = ev.target as HTMLInputElement;

        if (!target || value === undefined) {
            return;
        }

        const [, field] = target.name.split('.');
        if (!field) {
            console.error('Invalid target input name:', target.name);
            return;
        }

        // Auto-select first attribute when asset changes
        if (field === 'asset_id') {
            this.formData.target.attribute_name =
                this.attributeSelectList
                    .get(value as string)
                    ?.values()
                    .next().value ?? '';
        }

        this.formData = {
            ...this.formData,
            target: {
                ...this.formData.target,
                [field]: value
            }
        };
    }

    // Handle regressor-specific updates
    protected handleRegressorInput(ev: OrInputChangedEvent, index: number) {
        const value = ev.detail?.value;
        const target = ev.target as HTMLInputElement;

        if (!target || value === undefined || !this.formData.regressors) {
            return;
        }

        // Auto-select first attribute when asset changes
        if (target.name === 'asset_id') {
            this.formData.regressors[index].attribute_name =
                this.attributeSelectList
                    .get(value as string)
                    ?.values()
                    .next().value ?? '';
        }

        this.formData.regressors[index] = {
            ...this.formData.regressors[index],
            [target.name]: value
        };
        this.requestUpdate();
    }

<<<<<<< HEAD
    // Update lifecycle
    updated(_changedProperties: PropertyValues): void {
=======
    willUpdate(_changedProperties: PropertyValues): void {
>>>>>>> 38db3ab1
        void _changedProperties; // Explicitly acknowledge unused parameter
        this.isValid = this.isFormValid();
        this.modified = this.isFormModified();
    }

    // Set up all the data for the editor
    protected async setupEditor() {
        // Set the realm from the context provider
        this.formData.realm = this.realm;

        await this.loadAssets();
        await this.loadConfig();
    }

    // Loads valid assets and their attributes from the API
    protected async loadAssets() {
        this.assetSelectList.clear();
<<<<<<< HEAD
        const assets = await APIService.getOpenRemoteAssets(this.realm);
        assets.forEach((asset) => {
            this.assetSelectList.set(asset.id, asset.name);
            this.attributeSelectList.set(asset.id, new Map(Object.entries(asset.attributes).map(([key, value]) => [key, value.name])));
        });
=======
        try {
            const assets = await APIService.getOpenRemoteAssets(this.realm);
            assets.forEach((asset) => {
                this.assetSelectList.set(asset.id, asset.name);
                this.attributeSelectList.set(asset.id, new Map(Object.entries(asset.attributes).map(([key, value]) => [key, value.name])));
            });
        } catch (err) {
            console.error(err);
            this.error = `Failed to retrieve assets needed for the forecast configuration`;
        }
>>>>>>> 38db3ab1
    }

    // Try to load the config from the API
    protected async loadConfig() {
        this.loading = true;
        this.isValid = false;

        if (!this.configId) {
            this.loading = false;
            return;
        }
        try {
            this.modelConfig = await APIService.getModelConfig(this.realm, this.configId);
            // Create a deep copy of the model config for the form data
            this.formData = JSON.parse(JSON.stringify(this.modelConfig));
            this.loading = false;
            return;
        } catch (err) {
            this.loading = false;
            console.error(err);
<<<<<<< HEAD
=======
            this.error = `Failed to retrieve the forecast configuration`;
>>>>>>> 38db3ab1
        }
    }

    // Handle the Vaadin Router location change event
    onAfterEnter(location: RouterLocation) {
        this.configId = location.params.id as string;
        return this.setupEditor();
    }

    // Handle the save button click
    async onSave() {
        const isExistingConfig = this.modelConfig !== null;

        // Switch between update and create -- based on whether the config exists
        const saveRequest =
            isExistingConfig && this.configId
                ? APIService.updateModelConfig(this.realm, this.configId, this.formData)
                : APIService.createModelConfig(this.realm, this.formData);

        try {
            const modelConfig = await saveRequest;
            if (isExistingConfig) {
                await this.loadConfig();
            } else {
                Router.go(`${this.rootPath}/${modelConfig.realm}/configs/${modelConfig.id}`);
            }
        } catch (error) {
            console.error(error);
            showSnackbar(undefined, 'Failed to save the config');
        }
    }

    // Check form for validity
    isFormValid() {
        // check target properties
        if (!this.formData.target.asset_id || !this.formData.target.attribute_name) {
            return false;
        }

        // check all regressors
        if (this.formData.regressors) {
            for (const regressor of this.formData.regressors) {
                if (!regressor.asset_id || !regressor.attribute_name) {
                    return false;
                }
            }
        }

        // Check other inputs
        const inputs = this.shadowRoot?.querySelectorAll('or-mwc-input') as NodeListOf<HTMLInputElement>;
        if (inputs) {
            return Array.from(inputs).every((input) => input.checkValidity());
        }
        return false;
    }

    // Check if the form has been modified
    isFormModified() {
        return JSON.stringify(this.formData) !== JSON.stringify(this.modelConfig);
    }

    // Handle adding a regressor
    handleAddRegressor() {
        this.formData.regressors = this.formData.regressors ?? [];

        this.formData.regressors.push({
            asset_id: '',
            attribute_name: '',
            cutoff_timestamp: new Date().getTime()
        });
        this.requestUpdate();
    }

    // Handle deleting a regressor
    handleDeleteRegressor(index: number) {
        if (!this.formData.regressors) {
            return;
        }

        this.formData.regressors.splice(index, 1);

        // Clean up regressors if all are deleted
        if (this.formData.regressors?.length === 0) {
            this.formData.regressors = null;
        }

        this.requestUpdate();
    }

    // Get the regressor template
    getRegressorTemplate(index: number) {
        if (!this.formData.regressors) {
            return;
        }

        const regressor = this.formData.regressors[index];
        return html`
            <or-panel heading="REGRESSOR ${index + 1}">
                <div class="column">
                    <div class="row">
                        <or-mwc-input
                            type="${InputType.SELECT}"
                            name="asset_id"
                            @or-mwc-input-changed="${(e: OrInputChangedEvent) => this.handleRegressorInput(e, index)}"
                            label="Asset"
                            .value="${regressor.asset_id}"
                            .options="${[...this.assetSelectList.entries()]}"
                            .searchProvider="${this.assetSelectList.size > 0 ? this.searchAssets.bind(this) : null}"
                        ></or-mwc-input>

                        <!-- Render the attribute select list if the asset is selected -->
                        ${when(
                            regressor.asset_id,
                            () => html`
                                <or-mwc-input
                                    type="${InputType.SELECT}"
                                    name="attribute_name"
                                    @or-mwc-input-changed="${(e: OrInputChangedEvent) => this.handleRegressorInput(e, index)}"
                                    label="Attribute"
                                    .value="${regressor.attribute_name}"
                                    .options="${[...(this.attributeSelectList.get(regressor.asset_id) ?? new Map())]}"
                                ></or-mwc-input>
                            `,
                            () => html`
                                <or-mwc-input type="${InputType.SELECT}" name="attribute_name" label="Attribute" disabled></or-mwc-input>
                            `
                        )}

                        <or-mwc-input
                            type="${InputType.DATETIME}"
                            name="cutoff_timestamp"
                            @or-mwc-input-changed="${(e: OrInputChangedEvent) => this.handleRegressorInput(e, index)}"
                            label="Use datapoints since"
                            .value="${regressor.cutoff_timestamp}"
                            required
                        ></or-mwc-input>

                        <or-mwc-input
                            type="${InputType.BUTTON}"
                            icon="delete"
                            @click="${() => this.handleDeleteRegressor(index)}"
                        ></or-mwc-input>
                    </div>
                </div>
            </or-panel>
        `;
    }

    // Get the add regressor template
    getAddRegressorTemplate() {
        return html`
            <or-panel>
                <div class="column">
                    <div class="row">
                        <or-mwc-input
                            type="${InputType.BUTTON}"
                            icon="plus"
                            label="add regressor"
                            @click="${this.handleAddRegressor}"
                        ></or-mwc-input>
                    </div>
                </div>
            </or-panel>
        `;
    }

    // Search provider for the asset select list
    protected async searchAssets(search?: string): Promise<[any, string][]> {
        const options = [...this.assetSelectList.entries()];
        if (!search) {
            return options;
        }
        const searchTerm = search.toLowerCase();
        return options.filter(([, label]) => label.toLowerCase().includes(searchTerm));
    }

    // Render the editor
    protected render() {
        if (this.loading) {
            return html`<loading-spinner></loading-spinner>`;
<<<<<<< HEAD
=======
        }

        // Display any errors that prevent the editor from being used
        if (this.error) {
            return html`
                <or-panel>
                    <div class="column">
                        <div class="row">
                            <alert-message .alert="${this.error}"></alert-message>
                        </div>
                    </div>
                </or-panel>
            `;
>>>>>>> 38db3ab1
        }

        return html`
            <form id="config-form" class="config-editor">
                <div class="config-header">
                    <div class="config-header-name">
                        <or-mwc-input
                            name="name"
                            focused
                            outlined
                            type="${InputType.TEXT}"
                            label="Model Name"
                            @or-mwc-input-changed="${this.handleBasicInput}"
                            .value="${this.formData.name}"
                            required
                            minlength="1"
                            maxlength="255"
                        ></or-mwc-input>

                        <or-mwc-input
                            type="${InputType.CHECKBOX}"
                            name="enabled"
                            @or-mwc-input-changed="${this.handleBasicInput}"
                            label="Enabled"
                            .value="${this.formData.enabled}"
                        ></or-mwc-input>
                    </div>

                    <!-- Note: I know this is odd, but the disable state would not update properly via the disabled/.disabled/?disabled attribute -->
                    <div class="config-header-controls">
                        ${when(
                            this.isValid && this.modified,
                            () => html`
                                <or-mwc-input
                                    type="${InputType.BUTTON}"
                                    id="save-btn"
                                    label="save"
                                    raised
                                    @click="${this.onSave}"
                                ></or-mwc-input>
                            `,
                            () => html`
                                <or-mwc-input type="${InputType.BUTTON}" id="save-btn" label="save" raised disabled></or-mwc-input>
                            `
                        )}
                    </div>
                </div>

                <!-- Model selection -->
                <or-panel heading="MODEL">
                    <div class="column">
                        <div class="row">
                            <or-mwc-input
                                class="header-item"
                                name="type"
                                required
                                @or-mwc-input-changed="${this.handleBasicInput}"
                                label="Model Type"
                                type="${InputType.SELECT}"
                                .options="${[['prophet', 'Prophet']]}"
                                .value="${this.formData.type}"
                            >
                            </or-mwc-input>
                        </div>
                    </div>
                </or-panel>

                <!-- Forecast generation, e.g. the schedule -->
                <or-panel heading="FORECAST GENERATION">
                    <div class="column">
                        <div class="row">
                            <!-- forecast_interval (ISO 8601) -->
                            <custom-duration-input
                                name="forecast_interval"
                                .type="${DurationInputType.ISO_8601}"
                                @value-changed="${this.handleBasicInput}"
                                label="Generate new forecast every"
                                .value="${this.formData.forecast_interval}"
                            ></custom-duration-input>
                        </div>

                        <div class="row">
                            <!-- forecast_periods -->
                            <or-mwc-input
                                type="${InputType.NUMBER}"
                                name="forecast_periods"
                                @or-mwc-input-changed="${this.handleBasicInput}"
                                label="Forecasted datapoints"
                                .value="${this.formData.forecast_periods}"
                                required
                            ></or-mwc-input>

                            <!-- forecast_frequency (pandas frequency) -->
                            <custom-duration-input
                                name="forecast_frequency"
                                .type="${DurationInputType.PANDAS_FREQ}"
                                @value-changed="${this.handleBasicInput}"
                                label="Time between datapoints"
                                .value="${this.formData.forecast_frequency}"
                            ></custom-duration-input>
                        </div>
                    </div>
                </or-panel>

                <!-- Forecast target, the asset and attribute to forecast -->
                <or-panel heading="FORECAST TARGET">
                    <div class="column">
                        <div class="row">
                            <or-mwc-input
                                type="${InputType.SELECT}"
                                name="target.asset_id"
                                @or-mwc-input-changed="${this.handleTargetInput}"
                                label="Asset"
                                .value="${this.formData.target.asset_id}"
                                .options="${[...this.assetSelectList.entries()]}"
                                .searchProvider="${this.assetSelectList.size > 0 ? this.searchAssets.bind(this) : null}"
                            ></or-mwc-input>

                            <!-- Render the attribute select list if the asset is selected -->
                            ${when(
                                this.formData.target.asset_id,
                                () => html`
                                    <or-mwc-input
                                        type="${InputType.SELECT}"
                                        name="target.attribute_name"
                                        @or-mwc-input-changed="${this.handleTargetInput}"
                                        label="Attribute"
                                        .value="${this.formData.target.attribute_name}"
                                        .options="${[...(this.attributeSelectList.get(this.formData.target.asset_id) ?? new Map())]}"
                                    ></or-mwc-input>
                                `,
                                () => html`
                                    <or-mwc-input
                                        type="${InputType.SELECT}"
                                        name="target.attribute_name"
                                        label="Attribute"
                                        disabled
                                    ></or-mwc-input>
                                `
                            )}

                            <or-mwc-input
                                type="${InputType.DATETIME}"
                                name="target.cutoff_timestamp"
                                @or-mwc-input-changed="${this.handleTargetInput}"
                                label="Use datapoints since"
                                .value="${this.formData.target.cutoff_timestamp}"
                                required
                            ></or-mwc-input>
                        </div>
                    </div>
                </or-panel>

                <!-- Model training, e.g the schedule-->
                <or-panel heading="MODEL TRAINING">
                    <div class="column">
                        <div class="row">
                            <!-- Training interval (ISO 8601) -->
                            <custom-duration-input
                                name="training_interval"
                                .type="${DurationInputType.ISO_8601}"
                                @value-changed="${this.handleBasicInput}"
                                label="Train model every"
                                .value="${this.formData.training_interval}"
                            ></custom-duration-input>
                        </div>
                    </div>
                </or-panel>

                <!-- Model parameters, these will be dynamic based on the model type -->
                <or-panel heading="PARAMETERS">
                    <div class="column">
                        <div class="row">
                            <!-- changepoint_range -->
                            <or-mwc-input
                                type="${InputType.NUMBER}"
                                name="changepoint_range"
                                @or-mwc-input-changed="${this.handleBasicInput}"
                                label="Changepoint range"
                                .value="${this.formData.changepoint_range}"
                                max="1.0"
                                min="0.0"
                                step="0.01"
                                required
                            ></or-mwc-input>
                            <!-- changepoint_prior_scale -->
                            <or-mwc-input
                                type="${InputType.NUMBER}"
                                name="changepoint_prior_scale"
                                @or-mwc-input-changed="${this.handleBasicInput}"
                                label="Changepoint prior scale"
                                .value="${this.formData.changepoint_prior_scale}"
                                max="1.0"
                                min="0.0"
                                step="0.01"
                                required
                            ></or-mwc-input>
                        </div>
                        <div class="row">
                            <!-- seasonality_mode -->
                            <or-mwc-input
                                type="${InputType.SELECT}"
                                .options="${[
                                    [ProphetSeasonalityModeEnum.ADDITIVE, 'Additive'],
                                    [ProphetSeasonalityModeEnum.MULTIPLICATIVE, 'Multiplicative']
                                ]}"
                                name="seasonality_mode"
                                @or-mwc-input-changed="${this.handleBasicInput}"
                                label="Seasonality mode"
                                .value="${this.formData.seasonality_mode}"
                                required
                            ></or-mwc-input>
                            <!-- daily_seasonality -->
                            <or-mwc-input
                                type="${InputType.CHECKBOX}"
                                name="daily_seasonality"
                                @or-mwc-input-changed="${this.handleBasicInput}"
                                label="Daily seasonality"
                                .value="${this.formData.daily_seasonality}"
                            ></or-mwc-input>
                            <!-- weekly_seasonality -->
                            <or-mwc-input
                                type="${InputType.CHECKBOX}"
                                name="weekly_seasonality"
                                @or-mwc-input-changed="${this.handleBasicInput}"
                                label="Weekly seasonality"
                                .value="${this.formData.weekly_seasonality}"
                            ></or-mwc-input>
                            <!-- yearly_seasonality -->
                            <or-mwc-input
                                type="${InputType.CHECKBOX}"
                                name="yearly_seasonality"
                                @or-mwc-input-changed="${this.handleBasicInput}"
                                label="Yearly seasonality"
                                .value="${this.formData.yearly_seasonality}"
                            ></or-mwc-input>
                        </div>
                    </div>
                </or-panel>
                <hr />
                <!-- Regressors -->
                ${when(
                    this.formData.regressors,
                    () => map(this.formData.regressors ?? [], (_regressor, index) => this.getRegressorTemplate(index)),
                    () => html``
                )}
                ${this.getAddRegressorTemplate()}
            </form>
        `;
    }
}<|MERGE_RESOLUTION|>--- conflicted
+++ resolved
@@ -17,26 +17,6 @@
 
 import { css, html, LitElement, PropertyValues } from 'lit';
 import { customElement, property, state } from 'lit/decorators.js';
-<<<<<<< HEAD
-import { ModelTypeEnum, ProphetSeasonalityModeEnum } from '../services/models';
-import type { ProphetModelConfig } from '../services/models';
-import { Router, RouterLocation } from '@vaadin/router';
-import '@openremote/or-icon';
-import '@openremote/or-panel';
-import { InputType, OrInputChangedEvent } from '@openremote/or-mwc-components/or-mwc-input';
-import '../components/loading-spinner';
-import { showSnackbar } from '@openremote/or-mwc-components/or-mwc-snackbar';
-import { getRootPath } from '../common/util';
-import '../components/custom-duration-input';
-import { DurationInputType } from '../components/custom-duration-input';
-import { consume } from '@lit/context';
-import { context } from './app-layout';
-import { APIService } from '../services/api-service';
-
-@customElement('page-config-editor')
-export class PageConfigEditor extends LitElement {
-    @consume({ context })
-=======
 import { map } from 'lit/directives/map.js';
 import { when } from 'lit/directives/when.js';
 import { ModelTypeEnum, ProphetSeasonalityModeEnum } from '../services/models';
@@ -53,7 +33,6 @@
 @customElement('page-config-editor')
 export class PageConfigEditor extends LitElement {
     @consume({ context: realmContext })
->>>>>>> 38db3ab1
     realm = '';
 
     static get styles() {
@@ -140,12 +119,9 @@
     @state()
     protected modified: boolean = false;
 
-<<<<<<< HEAD
-=======
     @state()
     protected error: string | null = null;
 
->>>>>>> 38db3ab1
     protected readonly rootPath = getRootPath();
 
     @state()
@@ -245,12 +221,7 @@
         this.requestUpdate();
     }
 
-<<<<<<< HEAD
-    // Update lifecycle
-    updated(_changedProperties: PropertyValues): void {
-=======
     willUpdate(_changedProperties: PropertyValues): void {
->>>>>>> 38db3ab1
         void _changedProperties; // Explicitly acknowledge unused parameter
         this.isValid = this.isFormValid();
         this.modified = this.isFormModified();
@@ -268,13 +239,6 @@
     // Loads valid assets and their attributes from the API
     protected async loadAssets() {
         this.assetSelectList.clear();
-<<<<<<< HEAD
-        const assets = await APIService.getOpenRemoteAssets(this.realm);
-        assets.forEach((asset) => {
-            this.assetSelectList.set(asset.id, asset.name);
-            this.attributeSelectList.set(asset.id, new Map(Object.entries(asset.attributes).map(([key, value]) => [key, value.name])));
-        });
-=======
         try {
             const assets = await APIService.getOpenRemoteAssets(this.realm);
             assets.forEach((asset) => {
@@ -285,7 +249,6 @@
             console.error(err);
             this.error = `Failed to retrieve assets needed for the forecast configuration`;
         }
->>>>>>> 38db3ab1
     }
 
     // Try to load the config from the API
@@ -306,10 +269,7 @@
         } catch (err) {
             this.loading = false;
             console.error(err);
-<<<<<<< HEAD
-=======
             this.error = `Failed to retrieve the forecast configuration`;
->>>>>>> 38db3ab1
         }
     }
 
@@ -490,8 +450,6 @@
     protected render() {
         if (this.loading) {
             return html`<loading-spinner></loading-spinner>`;
-<<<<<<< HEAD
-=======
         }
 
         // Display any errors that prevent the editor from being used
@@ -505,7 +463,6 @@
                     </div>
                 </or-panel>
             `;
->>>>>>> 38db3ab1
         }
 
         return html`
