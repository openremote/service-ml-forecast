// Copyright 2025, OpenRemote Inc.
//
// This program is free software: you can redistribute it and/or modify
// it under the terms of the GNU Affero General Public License as
// published by the Free Software Foundation, either version 3 of the
// License, or (at your option) any later version.
//
// This program is distributed in the hope that it will be useful,
// but WITHOUT ANY WARRANTY; without even the implied warranty of
// MERCHANTABILITY or FITNESS FOR A PARTICULAR PURPOSE. See the
// GNU Affero General Public License for more details.
//
// You should have received a copy of the GNU Affero General Public License
// along with this program. If not, see <https://www.gnu.org/licenses/>.
//
// SPDX-License-Identifier: AGPL-3.0-or-later

import { css, html, LitElement } from 'lit'
import { customElement, state } from 'lit/decorators.js'
import { CustomAsset, ModelConfig } from '../services/models'
import { Router } from '@vaadin/router'
import '../components/configs-table'
import '@openremote/or-panel'
import { getRootPath } from '../util'
import '../components/loading-spinner'
import { InputType } from '@openremote/or-mwc-components/or-mwc-input'
import { showOkCancelDialog } from '@openremote/or-mwc-components/or-mwc-dialog'
import { showSnackbar } from '@openremote/or-mwc-components/or-mwc-snackbar'
import { consume } from '@lit/context'
import { context } from './app-layout'
import { APIService } from '../services/api-service'

@customElement('page-config-list')
export class PageConfigList extends LitElement {
    @consume({ context })
    realm = ''

    static get styles() {
        return css`
            :host {
                display: block;
                --or-panel-background-color: #fff;
            }

            .config-header {
                display: flex;
                flex-direction: row;
                align-items: center;
                justify-content: space-between;
                height: 65px;
            }

            .title-container {
                display: flex;
                flex-direction: row;
                align-items: center;
                gap: 4px;
                --or-icon-fill: var(--or-app-color3);
            }
            .title {
                font-size: 18px;
                font-weight: bold;
                display: flex;
                flex-direction: row;
                align-items: center;
                color: var(--or-app-color3);
            }
        `
    }

    private readonly rootPath = getRootPath()

    @state()
    private modelConfigs?: ModelConfig[] = []

    @state()
    private configAssets?: CustomAsset[] = []

    @state()
    private loading: boolean = true

    // Lifecycle, when component is connected to the DOM
    connectedCallback() {
        super.connectedCallback()
        this.loadModelConfigs()
    }

    // Load the model configs from the API
    async loadModelConfigs() {
        try {
            this.modelConfigs = await APIService.getModelConfigs(this.realm)
<<<<<<< HEAD
            this.configAssets = await APIService.getAssetsByIds(this.modelConfigs?.map((c) => c.target.asset_id) ?? [], this.realm)
=======
            this.configAssets = await APIService.getOpenRemoteAssetsById(
                this.realm,
                this.modelConfigs.map((c) => c.target.asset_id)
            )
>>>>>>> 08cdb649
            this.loading = false
        } catch (error) {
            console.error('PageConfigList: Failed to fetch model configs:', error)
            this.modelConfigs = []
            this.configAssets = []
            this.loading = false
        }
    }

    // Handle the `edit-config` event
    private handleEditConfig(e: CustomEvent<ModelConfig>) {
        const config = e.detail
        Router.go(`${this.rootPath}/${this.realm}/configs/${config.id}`)
    }

    // Handle the `delete-config` event
    private async handleDeleteConfig(e: CustomEvent<ModelConfig>) {
        const config = e.detail
        if (!config.id) {
            console.error('PageConfigList: Config ID is required')
            return
        }

        // Show a confirmation dialog
        const result = await showOkCancelDialog('Delete config', `Are you sure you want to delete the config: ${config.name}?`, 'Delete')

        if (result) {
            try {
                await APIService.deleteModelConfig(this.realm, config.id)
                this.modelConfigs = this.modelConfigs?.filter((c) => c.id !== config.id)
            } catch (error) {
                showSnackbar(undefined, `Failed to delete config: ${error}`)
                console.error('PageConfigList: Failed to delete config:', error)
            }
        }
    }

    // Handle the `add-config` event
    private handleAddConfig() {
        Router.go(`${this.rootPath}/${this.realm}/configs/new`)
    }

    // Construct the configs table template
    private getConfigsTableTemplate() {
        if (this.loading) {
            return html`<loading-spinner></loading-spinner>`
        }

        return html`<configs-table
            @edit-config="${this.handleEditConfig}"
            @delete-config="${this.handleDeleteConfig}"
            .modelConfigs="${this.modelConfigs}"
            .configAssets="${this.configAssets}"
            .realm="${this.realm}"
        ></configs-table>`
    }

    // Render the page
    protected render() {
        return html`
            <or-panel heading="">
                <div class="config-header">
                    <div class="title-container">
                        <or-icon icon="chart-bell-curve"></or-icon>
                        <span class="title">Forecast Configurations</span>
                    </div>
                    <or-mwc-input
                        type="${InputType.BUTTON}"
                        icon="plus"
                        label="configure new forecast"
                        @click="${this.handleAddConfig}"
                    ></or-mwc-input>
                </div>
                ${this.getConfigsTableTemplate()}
            </or-panel>
        `
    }
}<|MERGE_RESOLUTION|>--- conflicted
+++ resolved
@@ -89,14 +89,10 @@
     async loadModelConfigs() {
         try {
             this.modelConfigs = await APIService.getModelConfigs(this.realm)
-<<<<<<< HEAD
-            this.configAssets = await APIService.getAssetsByIds(this.modelConfigs?.map((c) => c.target.asset_id) ?? [], this.realm)
-=======
             this.configAssets = await APIService.getOpenRemoteAssetsById(
                 this.realm,
                 this.modelConfigs.map((c) => c.target.asset_id)
             )
->>>>>>> 08cdb649
             this.loading = false
         } catch (error) {
             console.error('PageConfigList: Failed to fetch model configs:', error)
