--- conflicted
+++ resolved
@@ -35,7 +35,6 @@
 
     // Called before the initial Vaadin Router location is entered ('/'), only called once since its a parent route
     onBeforeEnter(location: RouterLocation) {
-<<<<<<< HEAD
         if (!AuthService.authenticated) {
             AuthService.login();
             return;
@@ -56,9 +55,6 @@
             Router.go(`/${this.realm}`);
         }
 
-=======
-        this.realm = location.params.realm as string;
->>>>>>> 24f9ba89
         setRealmTheme(this.realm);
     }
 
