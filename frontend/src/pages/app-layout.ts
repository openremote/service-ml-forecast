--- conflicted
+++ resolved
@@ -16,50 +16,6 @@
 // SPDX-License-Identifier: AGPL-3.0-or-later
 
 import { createContext, provide } from '@lit/context';
-<<<<<<< HEAD
-import { Router, RouterLocation } from '@vaadin/router';
-import { html, LitElement } from 'lit';
-import { customElement, state } from 'lit/decorators.js';
-import { getRootPath } from '../common/util';
-import '../components/breadcrumb-nav';
-import '../components/loading-spinner';
-import { AuthService } from '../services/auth-service';
-import { setRealmTheme } from '../common/theme';
-
-export const context = createContext<string>(Symbol('realm'));
-
-@customElement('app-layout')
-export class AppLayout extends LitElement {
-    @provide({ context })
-    @state()
-    realm = '';
-
-    @state()
-    private authenticated = false;
-
-    private readonly rootPath = getRootPath();
-
-    async onBeforeEnter(location: RouterLocation) {
-        // Try and get realm via location params before entering the route
-        const realm = location.params.realm as string;
-        this.realm = realm;
-
-        // Fallback to authservice if param is not provided
-        if (!this.realm) {
-            this.realm = AuthService.realm;
-            console.log('No realm param provided, falling back to auth realm:', this.realm);
-            Router.go(`${this.rootPath}/${this.realm}`);
-        }
-
-        // Update the app with the realm theme
-        await setRealmTheme(this.realm);
-
-        // Listen for auth changes
-        this.authenticated = AuthService.authenticated;
-        AuthService.subscribe(() => {
-            this.authenticated = AuthService.authenticated;
-        });
-=======
 import { RouterLocation } from '@vaadin/router';
 import { html, LitElement } from 'lit';
 import { customElement, state } from 'lit/decorators.js';
@@ -84,14 +40,10 @@
         if (hasRealmChanged) {
             setRealmTheme(this.realm);
         }
->>>>>>> 38db3ab1
     }
 
+    // Render the breadcrumb nav and slot
     render() {
-        if (!this.authenticated) {
-            return html` <loading-spinner></loading-spinner> `;
-        }
-
         return html`
             <breadcrumb-nav realm=${this.realm}></breadcrumb-nav>
             <slot></slot>
