--- conflicted
+++ resolved
@@ -27,7 +27,6 @@
 
 @customElement('app-layout')
 export class AppLayout extends LitElement {
-<<<<<<< HEAD
     static get styles() {
         const padding = IS_EMBEDDED ? '0 20px' : '20px';
 
@@ -39,9 +38,7 @@
         `;
     }
 
-=======
     // Provide the realm to all child elements
->>>>>>> 0f9f4345
     @provide({ context: realmContext })
     @state()
     realm = '';
