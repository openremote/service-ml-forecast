--- conflicted
+++ resolved
@@ -173,11 +173,7 @@
     /**
      * Renders a single breadcrumb item
      */
-<<<<<<< HEAD
-    protected renderBreadcrumbItem(part: BreadcrumbPart, isLast: boolean) {
-=======
     protected renderBreadcrumbItem(part: BreadcrumbPart, readonly: boolean) {
->>>>>>> 38db3ab1
         const truncatedName = this.truncateText(part.name);
 
         return html`
