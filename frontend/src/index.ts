// Copyright 2025, OpenRemote Inc.
//
// This program is free software: you can redistribute it and/or modify
// it under the terms of the GNU Affero General Public License as
// published by the Free Software Foundation, either version 3 of the
// License, or (at your option) any later version.
//
// This program is distributed in the hope that it will be useful,
// but WITHOUT ANY WARRANTY; without even the implied warranty of
// MERCHANTABILITY or FITNESS FOR A PARTICULAR PURPOSE. See the
// GNU Affero General Public License for more details.
//
// You should have received a copy of the GNU Affero General Public License
// along with this program. If not, see <https://www.gnu.org/licenses/>.
//
// SPDX-License-Identifier: AGPL-3.0-or-later

import './pages/pages-config-list'
import './pages/pages-config-editor'
import './pages/pages-not-found'
import './pages/app-layout'
<<<<<<< HEAD
import './components/loading-spinner'
import { setupORIcons, getRootPath, isEmbedded } from './util'
import { AuthService } from './services/auth-service'
import { html, render } from 'lit'

async function init() {
    const outlet = document.querySelector('#outlet') as HTMLElement

    console.log('Service context:', isEmbedded() ? 'iframe embedded' : 'browser standalone')

    // Initialize the auth service
    try {
        render(html`<loading-spinner></loading-spinner>`, outlet)
        await initAuthService()
    } catch (error) {
        console.error('Failed to initialize auth service:', error)
    } finally {
        render(null, outlet) // Clear the loading spinner
    }

    // Setup OR icons
    setupORIcons()

    // Setup the router -- Vaadin expects a trailing slash in the baseUrl
    const router = new Router(outlet, { baseUrl: getRootPath() + '/' })
    initRouter(router)
}

async function initAuthService() {
    let authRealm = new URLSearchParams(window.location.search).get('realm')

    const hasRealmParam = authRealm !== null

    if (!hasRealmParam) {
        console.log('No direct realm param provided, using master.')
        authRealm = 'master'
    }

    // Initialize the auth service - This will trigger a login if required, prefers SSO if available
    const authenticated = await AuthService.init(authRealm)
    if (!authenticated) {
        AuthService.login()
        return
    }
}

function initRouter(router: Router) {
    // Setup the routes
    const routes = [
        {
            path: '',
            component: 'app-layout',
            children: [
                {
                    path: `/:realm`,
                    redirect: `/:realm/configs`
                },
                {
                    path: `/:realm/configs`,
                    component: 'page-config-list',
                    title: 'Configs'
                },
                {
                    path: `/:realm/configs/new`,
                    component: 'page-config-editor',
                    title: 'New Config'
                },
                {
                    path: `/:realm/configs/:id`,
                    component: 'page-config-editor',
                    title: 'Edit Config'
                },
                {
                    path: '(.*)',
                    component: 'page-not-found'
                }
            ]
        }
    ]

    // Set the routes
    router.setRoutes(routes)
=======
import { setupORIcons } from './common/theme'
import { setupRouter } from './router'

async function init() {
    // Setup OR icons
    setupORIcons()

    // Setup the router
    setupRouter()
>>>>>>> 6288a912
}

// Entry point
await init()<|MERGE_RESOLUTION|>--- conflicted
+++ resolved
@@ -15,105 +15,42 @@
 //
 // SPDX-License-Identifier: AGPL-3.0-or-later
 
-import './pages/pages-config-list'
-import './pages/pages-config-editor'
-import './pages/pages-not-found'
-import './pages/app-layout'
-<<<<<<< HEAD
-import './components/loading-spinner'
-import { setupORIcons, getRootPath, isEmbedded } from './util'
 import { AuthService } from './services/auth-service'
 import { html, render } from 'lit'
+import { setupORIcons } from './common/theme'
+import { setupRouter } from './router'
+import { APP_OUTLET } from './common/constants'
+import { isEmbedded } from './common/util'
 
 async function init() {
-    const outlet = document.querySelector('#outlet') as HTMLElement
-
     console.log('Service context:', isEmbedded() ? 'iframe embedded' : 'browser standalone')
 
-    // Initialize the auth service
     try {
-        render(html`<loading-spinner></loading-spinner>`, outlet)
+        render(html`<loading-spinner></loading-spinner>`, APP_OUTLET)
         await initAuthService()
     } catch (error) {
         console.error('Failed to initialize auth service:', error)
     } finally {
-        render(null, outlet) // Clear the loading spinner
+        render(null, APP_OUTLET)
     }
 
     // Setup OR icons
     setupORIcons()
 
-    // Setup the router -- Vaadin expects a trailing slash in the baseUrl
-    const router = new Router(outlet, { baseUrl: getRootPath() + '/' })
-    initRouter(router)
+    // Setup the router
+    setupRouter()
 }
 
 async function initAuthService() {
-    let authRealm = new URLSearchParams(window.location.search).get('realm')
-
-    const hasRealmParam = authRealm !== null
-
-    if (!hasRealmParam) {
-        console.log('No direct realm param provided, using master.')
-        authRealm = 'master'
-    }
+    const authRealm = new URLSearchParams(window.location.search).get('realm')
 
     // Initialize the auth service - This will trigger a login if required, prefers SSO if available
-    const authenticated = await AuthService.init(authRealm)
+    const authenticated = await AuthService.init(authRealm ?? 'master')
     if (!authenticated) {
         AuthService.login()
         return
     }
 }
 
-function initRouter(router: Router) {
-    // Setup the routes
-    const routes = [
-        {
-            path: '',
-            component: 'app-layout',
-            children: [
-                {
-                    path: `/:realm`,
-                    redirect: `/:realm/configs`
-                },
-                {
-                    path: `/:realm/configs`,
-                    component: 'page-config-list',
-                    title: 'Configs'
-                },
-                {
-                    path: `/:realm/configs/new`,
-                    component: 'page-config-editor',
-                    title: 'New Config'
-                },
-                {
-                    path: `/:realm/configs/:id`,
-                    component: 'page-config-editor',
-                    title: 'Edit Config'
-                },
-                {
-                    path: '(.*)',
-                    component: 'page-not-found'
-                }
-            ]
-        }
-    ]
-
-    // Set the routes
-    router.setRoutes(routes)
-=======
-import { setupORIcons } from './common/theme'
-import { setupRouter } from './router'
-
-async function init() {
-    // Setup OR icons
-    setupORIcons()
-
-    // Setup the router
-    setupRouter()
->>>>>>> 6288a912
-}
-
 // Entry point
 await init()