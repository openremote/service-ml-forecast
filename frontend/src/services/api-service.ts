// Copyright 2025, OpenRemote Inc.
//
// This program is free software: you can redistribute it and/or modify
// it under the terms of the GNU Affero General Public License as
// published by the Free Software Foundation, either version 3 of the
// License, or (at your option) any later version.
//
// This program is distributed in the hope that it will be useful,
// but WITHOUT ANY WARRANTY; without even the implied warranty of
// MERCHANTABILITY or FITNESS FOR A PARTICULAR PURPOSE. See the
// GNU Affero General Public License for more details.
//
// You should have received a copy of the GNU Affero General Public License
// along with this program. If not, see <https://www.gnu.org/licenses/>.
//
// SPDX-License-Identifier: AGPL-3.0-or-later

import { CustomAsset, ModelConfig, RealmConfig } from './models'
import { AuthService } from './auth-service'

const baseUrl: string = (process.env.ML_SERVICE_URL || '').replace(/\/$/, '')

export class APIServiceClass {
    /**
     * Build the headers for the API request
     * @returns The headers
     */
    private async buildHeaders(): Promise<Record<string, string>> {
        await AuthService.updateToken()
        const token = AuthService.token
        if (!token) {
            console.error('Unable to build authorization headers: no token')
            return {}
        }
        return {
            Authorization: `Bearer ${token}`
        }
    }

    /**
     * Get all model configs for the current realm
     * @param realm The realm name
     * @returns The list of model configs
     */
    async getModelConfigs(realm: string): Promise<ModelConfig[]> {
        const response = await fetch(`${baseUrl}/api/${realm}/configs`, {
            method: 'GET',
            headers: await this.buildHeaders()
        })
        if (!response.ok) {
            throw new Error(`Failed to get model configs: ${response.statusText}`)
        }
        return response.json()
    }

    /**
     * Get a model config by id
     * @param realm The realm of the model config
     * @param id The id of the model config
     * @returns The model config
     */
    async getModelConfig(realm: string, id: string): Promise<ModelConfig> {
        const response = await fetch(`${baseUrl}/api/${realm}/configs/${id}`, {
            method: 'GET',
            headers: await this.buildHeaders()
        })
        if (!response.ok) {
            throw new Error(`Failed to get model config ${id}: ${response.statusText}`)
        }
        return response.json()
    }

    /**
     * Delete a model config by id
     * @param realm The realm of the model config
     * @param id The id of the model config
     */
    async deleteModelConfig(realm: string, id: string): Promise<void> {
        const response = await fetch(`${baseUrl}/api/${realm}/configs/${id}`, {
            method: 'DELETE',
            headers: await this.buildHeaders()
        })
        if (!response.ok) {
            throw new Error(`Failed to delete model config ${id}: ${response.statusText}`)
        }
    }

    /**
     * Update a model config
     * @param realm The realm of the model config
     * @param id The id of the model config
     * @param modelConfig The model config to update
     * @returns The updated model config
     */
    async updateModelConfig(realm: string, id: string, modelConfig: ModelConfig): Promise<ModelConfig> {
        const response = await fetch(`${baseUrl}/api/${realm}/configs/${id}`, {
            method: 'PUT',
            body: JSON.stringify(modelConfig),
            headers: {
                'Content-Type': 'application/json',
                ...(await this.buildHeaders())
            }
        })
        if (!response.ok) {
            throw new Error(`Failed to update model config: ${response.statusText}`)
        }
        return response.json()
    }

    /**
     * Create a model config
     * @param realm The realm of the model config
     * @param modelConfig The model config to create
     * @returns The created model config
     */
    async createModelConfig(realm: string, modelConfig: ModelConfig): Promise<ModelConfig> {
        const response = await fetch(`${baseUrl}/api/${realm}/configs`, {
            method: 'POST',
            body: JSON.stringify(modelConfig),
            headers: {
                'Content-Type': 'application/json',
                ...(await this.buildHeaders())
            }
        })
        if (!response.ok) {
            throw new Error(`Failed to create model config: ${response.statusText}`)
        }
        return response.json()
    }

    /**
     * Get the realm config for the current realm (for styling purposes)
<<<<<<< HEAD
     * @param realm The realm name
=======
     * @param realm The realm of the realm config
>>>>>>> 8ee423f4
     * @returns The realm config
     */
    async getOpenRemoteRealmConfig(realm: string): Promise<RealmConfig> {
        const response = await fetch(`${baseUrl}/openremote/${realm}/realm/config`, {
            method: 'GET',
            headers: await this.buildHeaders()
        })

        if (!response.ok) {
            throw new Error(`Failed to get realm config: ${response.statusText}`)
        }
        return response.json()
    }

    /**
     * Get all assets for the current realm with attributesthat store datapoints
     * @param realm The realm of the assets
     * @returns The list of assets
     */
    async getOpenRemoteAssets(realm: string): Promise<CustomAsset[]> {
        const response = await fetch(`${baseUrl}/openremote/${realm}/assets`, {
            method: 'GET',
            headers: await this.buildHeaders()
        })
        if (!response.ok) {
            throw new Error(`Failed to get assets: ${response.statusText}`)
        }
        return response.json()
    }

    /**
     * Get assets by ids for the current realm
     * @param realm The realm of the assets
     * @param ids The list of asset ids
     * @returns The list of assets
     */
    async getOpenRemoteAssetsById(realm: string, ids: string[]): Promise<CustomAsset[]> {
        const response = await fetch(`${baseUrl}/openremote/${realm}/assets/ids?ids=${ids.join(',')}`, {
            method: 'GET',
            headers: await this.buildHeaders()
        })
        if (!response.ok) {
            throw new Error(`Failed to get assets: ${response.statusText}`)
        }
        return response.json()
    }
}

/**
 * Singleton for interacting with the ML service API
 */
export const APIService = new APIServiceClass()<|MERGE_RESOLUTION|>--- conflicted
+++ resolved
@@ -16,42 +16,24 @@
 // SPDX-License-Identifier: AGPL-3.0-or-later
 
 import { CustomAsset, ModelConfig, RealmConfig } from './models'
-import { AuthService } from './auth-service'
 
+// Use env variable, else fallback to relative URL (e.g. front-end on the same host as the ML service)
 const baseUrl: string = (process.env.ML_SERVICE_URL || '').replace(/\/$/, '')
 
-export class APIServiceClass {
-    /**
-     * Build the headers for the API request
-     * @returns The headers
-     */
-    private async buildHeaders(): Promise<Record<string, string>> {
-        await AuthService.updateToken()
-        const token = AuthService.token
-        if (!token) {
-            console.error('Unable to build authorization headers: no token')
-            return {}
-        }
-        return {
-            Authorization: `Bearer ${token}`
-        }
-    }
-
+export const APIService = {
     /**
      * Get all model configs for the current realm
-     * @param realm The realm name
      * @returns The list of model configs
      */
     async getModelConfigs(realm: string): Promise<ModelConfig[]> {
         const response = await fetch(`${baseUrl}/api/${realm}/configs`, {
-            method: 'GET',
-            headers: await this.buildHeaders()
+            method: 'GET'
         })
         if (!response.ok) {
             throw new Error(`Failed to get model configs: ${response.statusText}`)
         }
         return response.json()
-    }
+    },
 
     /**
      * Get a model config by id
@@ -61,14 +43,13 @@
      */
     async getModelConfig(realm: string, id: string): Promise<ModelConfig> {
         const response = await fetch(`${baseUrl}/api/${realm}/configs/${id}`, {
-            method: 'GET',
-            headers: await this.buildHeaders()
+            method: 'GET'
         })
         if (!response.ok) {
             throw new Error(`Failed to get model config ${id}: ${response.statusText}`)
         }
         return response.json()
-    }
+    },
 
     /**
      * Delete a model config by id
@@ -77,13 +58,12 @@
      */
     async deleteModelConfig(realm: string, id: string): Promise<void> {
         const response = await fetch(`${baseUrl}/api/${realm}/configs/${id}`, {
-            method: 'DELETE',
-            headers: await this.buildHeaders()
+            method: 'DELETE'
         })
         if (!response.ok) {
             throw new Error(`Failed to delete model config ${id}: ${response.statusText}`)
         }
-    }
+    },
 
     /**
      * Update a model config
@@ -97,15 +77,14 @@
             method: 'PUT',
             body: JSON.stringify(modelConfig),
             headers: {
-                'Content-Type': 'application/json',
-                ...(await this.buildHeaders())
+                'Content-Type': 'application/json'
             }
         })
         if (!response.ok) {
             throw new Error(`Failed to update model config: ${response.statusText}`)
         }
         return response.json()
-    }
+    },
 
     /**
      * Create a model config
@@ -118,36 +97,29 @@
             method: 'POST',
             body: JSON.stringify(modelConfig),
             headers: {
-                'Content-Type': 'application/json',
-                ...(await this.buildHeaders())
+                'Content-Type': 'application/json'
             }
         })
         if (!response.ok) {
             throw new Error(`Failed to create model config: ${response.statusText}`)
         }
         return response.json()
-    }
+    },
 
     /**
      * Get the realm config for the current realm (for styling purposes)
-<<<<<<< HEAD
-     * @param realm The realm name
-=======
      * @param realm The realm of the realm config
->>>>>>> 8ee423f4
      * @returns The realm config
      */
     async getOpenRemoteRealmConfig(realm: string): Promise<RealmConfig> {
         const response = await fetch(`${baseUrl}/openremote/${realm}/realm/config`, {
-            method: 'GET',
-            headers: await this.buildHeaders()
+            method: 'GET'
         })
-
         if (!response.ok) {
             throw new Error(`Failed to get realm config: ${response.statusText}`)
         }
         return response.json()
-    }
+    },
 
     /**
      * Get all assets for the current realm with attributesthat store datapoints
@@ -156,14 +128,13 @@
      */
     async getOpenRemoteAssets(realm: string): Promise<CustomAsset[]> {
         const response = await fetch(`${baseUrl}/openremote/${realm}/assets`, {
-            method: 'GET',
-            headers: await this.buildHeaders()
+            method: 'GET'
         })
         if (!response.ok) {
             throw new Error(`Failed to get assets: ${response.statusText}`)
         }
         return response.json()
-    }
+    },
 
     /**
      * Get assets by ids for the current realm
@@ -173,17 +144,11 @@
      */
     async getOpenRemoteAssetsById(realm: string, ids: string[]): Promise<CustomAsset[]> {
         const response = await fetch(`${baseUrl}/openremote/${realm}/assets/ids?ids=${ids.join(',')}`, {
-            method: 'GET',
-            headers: await this.buildHeaders()
+            method: 'GET'
         })
         if (!response.ok) {
             throw new Error(`Failed to get assets: ${response.statusText}`)
         }
         return response.json()
     }
-}
-
-/**
- * Singleton for interacting with the ML service API
- */
-export const APIService = new APIServiceClass()+}