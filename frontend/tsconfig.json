--- conflicted
+++ resolved
@@ -6,13 +6,9 @@
         "module": "es2015",
         "lib": ["ES2020", "DOM", "DOM.Iterable"],
         "skipLibCheck": true,
-<<<<<<< HEAD
-        "moduleResolution": "bundler",
-=======
         "declaration": true,
         "declarationMap": true,
         "moduleResolution": "node",
->>>>>>> 38db3ab1
         "allowImportingTsExtensions": true,
         "isolatedModules": true,
         "moduleDetection": "force",
